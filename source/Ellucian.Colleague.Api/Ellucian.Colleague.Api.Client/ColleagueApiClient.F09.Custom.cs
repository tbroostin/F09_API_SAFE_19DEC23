﻿using System;
using System.Collections.Generic;
using System.Collections.Specialized;
using System.Linq;
using System.Net.Http;
using System.Text;
using System.Threading.Tasks;
using Ellucian.Colleague.Dtos.F09;
using Ellucian.Colleague.Dtos.F09.StudentAlumniDirectories;
using Ellucian.Web.Utility;
using Newtonsoft.Json;

namespace Ellucian.Colleague.Api.Client
{
    public partial class ColleagueApiClient
    {
        // F09 added here on 04-01-2019
        public async Task<GetF09StuTrackingSheetResponseDto> GetF09StuTrackingSheetAsync(string Id)
        {
            if (string.IsNullOrEmpty(Id))
            {
                throw new ArgumentNullException("Id", "ID cannot be empty/null for Tracking Sheet retrieval.");
            }
            try
            {
                var baseUrl = UrlUtility.CombineUrlPath(F09StuTrackingSheet, Id);

                var headers = new NameValueCollection();
                headers.Add(AcceptHeaderKey, _mediaTypeHeaderVersion1);
                var response = await ExecuteGetRequestWithResponseAsync(baseUrl, headers: headers);
                var stuTrackingSheet = JsonConvert.DeserializeObject<GetF09StuTrackingSheetResponseDto>(await response.Content.ReadAsStringAsync());

                return stuTrackingSheet;
            }
            catch (Exception ex)
            {
                logger.Error(ex, "Unable to GetF09StuTrackingSheetAsync");
                throw;
            }
        }

        ///
        /// F09 added on 05-20-2019 for Pdf Student Tracking Sheet project
        /// 
        /// <summary>
        /// Get an student's accounts receivable report for the given timeframe
        /// </summary>
        /// <param name="accountHolderId">ID of the student for whom the statement will be generated</param>
        /// <param name="fileName">The name of the PDF file returned in the byte array.</param>
        /// <returns>A byte array representation of the PDF Award Letter Report</returns>
        /// <exception cref="Exception">Thrown if an error occurred generating the student tracking sheet report.</exception>
        public byte[] GetF09PdfStudentTrackingSheet(string accountHolderId, out string fileName)
        {
            if (string.IsNullOrEmpty(accountHolderId))
            {
                throw new ArgumentNullException("accountHolderId", "Account Holder ID cannot be null or empty.");
            }

            try
            {
                // Build url path from qapi path and student statements path
                var baseUrl = UrlUtility.CombineUrlPath(F09GetPdfStudentTrackingSheet, accountHolderId);
                var queryString = string.Empty;

                var combinedUrl = UrlUtility.CombineUrlPathAndArguments(baseUrl, queryString);
                var headers = new NameValueCollection();
                headers.Add(AcceptHeaderKey, _mediaTypeHeaderVersion1);
                headers.Add(AcceptHeaderKey, "application/pdf");
                headers.Add(AcceptHeaderKey, "application/vnd.ellucian.v1+pdf");
                headers.Add("X-Ellucian-Media-Type", "application/vnd.ellucian.v1+pdf");
                var response = ExecuteGetRequestWithResponse(combinedUrl, headers: headers);
                fileName = response.Content.Headers.ContentDisposition.FileName;
                var resource = response.Content.ReadAsByteArrayAsync().Result;
                return resource;
            }
            catch (Exception ex)
            {
                logger.Error(ex.GetBaseException(), "Unable to retrieve student tracking sheet report.");
                throw;
            }
        }

        // F09 added on 04-10-2019
        public async Task<F09AdminTrackingSheetResponseDto> GetF09AdminTrackingSheetAsync(string personId)
        {
            if (string.IsNullOrEmpty(personId))
            {
                throw new ArgumentNullException("personId", "ID cannot be empty/null for User Profile retrieval.");
            }
            try
            {
                var baseUrl = UrlUtility.CombineUrlPath(F09AdminTrackingSheet, personId);

                var headers = new NameValueCollection();
                headers.Add(AcceptHeaderKey, _mediaTypeHeaderVersion1);
                var response = await ExecuteGetRequestWithResponseAsync(baseUrl, headers: headers);
                var tracking = JsonConvert.DeserializeObject<F09AdminTrackingSheetResponseDto>(await response.Content.ReadAsStringAsync());

                return tracking;
            }
            catch (Exception ex)
            {
                logger.Error(ex, "Unable to GetF09F09AdminTrackingSheetAsync");
                throw;
            }
        }

        public async Task<GetActiveRestrictionsResponseDto> GetF09ActiveRestrictionsAsync(string personId)
        {
            if (string.IsNullOrEmpty(personId))
            {
                throw new ArgumentNullException("personId", "ID cannot be empty/null for User Profile retrieval.");
            }
            try
            {
                var baseUrl = UrlUtility.CombineUrlPath(F09ActiveRestrictions, personId);

                var headers = new NameValueCollection();
                headers.Add(AcceptHeaderKey, _mediaTypeHeaderVersion1);
                var response = await ExecuteGetRequestWithResponseAsync(baseUrl, headers: headers);
                var myProfile = JsonConvert.DeserializeObject<GetActiveRestrictionsResponseDto>(await response.Content.ReadAsStringAsync());

                return myProfile;
            }
            catch (Exception ex)
            {
                logger.Error(ex, "Unable to GetF09ActiveRestrictionsAsync");
                throw;
            }
        }

        public async Task<UpdateStudentRestrictionResponseDto> GetF09StudentRestrictionAsync(string personId)
        {
            if (string.IsNullOrEmpty(personId))
            {
                throw new ArgumentNullException("personId", "ID cannot be empty/null for User Profile retrieval.");
            }
            try
            {
                var baseUrl = UrlUtility.CombineUrlPath(F09StudentRestriction, personId);

                var headers = new NameValueCollection();
                headers.Add(AcceptHeaderKey, _mediaTypeHeaderVersion1);
                var response = await ExecuteGetRequestWithResponseAsync(baseUrl, headers: headers);
                var myProfile = JsonConvert.DeserializeObject<UpdateStudentRestrictionResponseDto>(await response.Content.ReadAsStringAsync());

                return myProfile;
            }
            catch (Exception ex)
            {
                logger.Error(ex, "Unable to GetF09StudentRestrictionAsync");
                throw;
            }
        }

        public async Task<HttpResponseMessage> PutF09StudentRestrictionAsync(UpdateStudentRestrictionRequestDto request)
        {
            if (request == null)
            {
                throw new ArgumentNullException("userProfile", "User Profile cannot be null.");
            }
            try
            {
                var baseUrl = UrlUtility.CombineUrlPath(F09StudentRestriction);

                var headers = new NameValueCollection();
                headers.Add(AcceptHeaderKey, _mediaTypeHeaderVersion1);

                var response = await ExecutePutRequestWithResponseAsync(request, baseUrl, headers: headers);
                return response;
            }
            catch (Exception ex)
            {
                logger.Error(ex, "Unable to PutF09StudentRestrictionAsync.");
                throw;
            }
        }

        // F09 added on 03-14-2019
        public async Task<ScholarshipApplicationResponseDto> GetF09ScholarshipApplicationAsync(string personId)
        {
            if (string.IsNullOrEmpty(personId))
            {
                throw new ArgumentNullException("personId", "ID cannot be empty/null for User Profile retrieval.");
            }
            try
            {
                var baseUrl = UrlUtility.CombineUrlPath(F09GetScholarshipApplication, personId);

                var headers = new NameValueCollection();
                headers.Add(AcceptHeaderKey, _mediaTypeHeaderVersion1);
                var response = await ExecuteGetRequestWithResponseAsync(baseUrl, headers: headers);
                var myProfile = JsonConvert.DeserializeObject<ScholarshipApplicationResponseDto>(await response.Content.ReadAsStringAsync());

                return myProfile;
            }
            catch (Exception ex)
            {
                logger.Error(ex, "Unable to GetF09ScholarshipApplicationAsync");
                throw;
            }
        }

        public async Task<HttpResponseMessage> PutF09ScholarshipApplicationAsync(ScholarshipApplicationRequestDto request)
        {
            if (request == null)
            {
                throw new ArgumentNullException("scholarshipApplicationRequest", "Scholarship Application Request cannot be null.");
            }
            try
            {
                var baseUrl = UrlUtility.CombineUrlPath(F09UpdateScholarshipApplication);

                var headers = new NameValueCollection();
                headers.Add(AcceptHeaderKey, _mediaTypeHeaderVersion1);

                var response = await ExecutePutRequestWithResponseAsync(request, baseUrl, headers: headers);
                return response;
            }
            catch (Exception ex)
            {
                logger.Error(ex, "Unable to PutF09ScholarshipApplicationAsync.");
                throw;
            }
        }

        // F09 added on 05-13-2019
        public async Task<DirectoriesResponseDto> GetF09StudentAlumniDirectoriesAsync(string personId)
        {
            if (string.IsNullOrEmpty(personId))
            {
                throw new ArgumentNullException("personId", "ID cannot be empty/null for User Profile retrieval.");
            }
            try
            {
                var baseUrl = UrlUtility.CombineUrlPath(F09GetStudentAlumniDirectories, personId);

                var headers = new NameValueCollection();
                headers.Add(AcceptHeaderKey, _mediaTypeHeaderVersion1);
                var response = await ExecuteGetRequestWithResponseAsync(baseUrl, headers: headers);
                var myProfile = JsonConvert.DeserializeObject<DirectoriesResponseDto>(await response.Content.ReadAsStringAsync());

                return myProfile;
            }
            catch (Exception ex)
            {
                logger.Error(ex, "Unable to GetF09StudentAlumniDirectoriesAsync");
                throw;
            }
        }

        public async Task<HttpResponseMessage> PutF09StudentAlumniDirectoriesAsync(DirectoriesRequestDto request)
        {
            if (request == null)
            {
                throw new ArgumentNullException("directoriesRequest", "Directories Request cannot be null.");
            }
            try
            {
                var baseUrl = UrlUtility.CombineUrlPath(F09UpdateStudentAlumniDirectories);

                var headers = new NameValueCollection();
                headers.Add(AcceptHeaderKey, _mediaTypeHeaderVersion1);

                var response = await ExecutePutRequestWithResponseAsync(request, baseUrl, headers: headers);
                return response;
            }
            catch (Exception ex)
            {
                logger.Error(ex, "Unable to PutF09StudentAlumniDirectoriesAsync.");
                throw;
            }
        }

        ///
        /// F09 added on 05-05-2019 for Demo Reporting Project
        /// 
        /// <summary>
        /// Get an student's accounts receivable report for the given timeframe
        /// </summary>
        /// <param name="accountHolderId">ID of the student for whom the statement will be generated</param>
        /// <param name="fileName">The name of the PDF file returned in the byte array.</param>
        /// <returns>A byte array representation of the PDF Award Letter Report</returns>
        /// <exception cref="Exception">Thrown if an error occurred generating the student statement report.</exception>
        public byte[] GetF09StudentStatement(string accountHolderId, out string fileName)
        {
            if (string.IsNullOrEmpty(accountHolderId))
            {
                throw new ArgumentNullException("accountHolderId", "Account Holder ID cannot be null or empty.");
            }
   
            try
            {
                // Build url path from qapi path and student statements path
                var baseUrl = UrlUtility.CombineUrlPath(F09GetStudentStatement, accountHolderId);
                var queryString = string.Empty;

                var combinedUrl = UrlUtility.CombineUrlPathAndArguments(baseUrl, queryString);
                var headers = new NameValueCollection();
                headers.Add(AcceptHeaderKey, _mediaTypeHeaderVersion1);
                headers.Add(AcceptHeaderKey, "application/pdf");
                headers.Add(AcceptHeaderKey, "application/vnd.ellucian.v1+pdf");
                headers.Add("X-Ellucian-Media-Type", "application/vnd.ellucian.v1+pdf");
                var response = ExecuteGetRequestWithResponse(combinedUrl, headers: headers);
                fileName = response.Content.Headers.ContentDisposition.FileName;
                var resource = response.Content.ReadAsByteArrayAsync().Result;
                return resource;
            }
            catch (Exception ex)
            {
                logger.Error(ex.GetBaseException(), "Unable to retrieve student statement.");
                throw;
            }
        }

        // F09 teresa@toad-code.com 05/21/19
        public async Task<F09SsnResponseDto> GetF09SsnAsync(string personId)
        {
            if (string.IsNullOrEmpty(personId))
            {
                throw new ArgumentNullException("personId", "ID cannot be empty/null for F09Ssn.");
            }
            try
            {
                var baseUrl = UrlUtility.CombineUrlPath(getF09Ssn, personId);

                var headers = new NameValueCollection();
                headers.Add(AcceptHeaderKey, _mediaTypeHeaderVersion1);
                var response = await ExecuteGetRequestWithResponseAsync(baseUrl, headers: headers);
                var dtoResponse = JsonConvert.DeserializeObject<F09SsnResponseDto>(await response.Content.ReadAsStringAsync());

                return dtoResponse;
            }
            catch (Exception ex)
            {
                logger.Error(ex, "Unable to GetF09SsnAsync");
                throw;
            }
        }

        public async Task<HttpResponseMessage> PutF09SsnAsync(F09SsnRequestDto dtoRequest)
        {
            if (dtoRequest == null)
            {
                throw new ArgumentNullException("F09SsnRequest", "F09Ssn Request cannot be null.");
            }
            try
            {
                var baseUrl = UrlUtility.CombineUrlPath(updateF09Ssn);

                var headers = new NameValueCollection();
                headers.Add(AcceptHeaderKey, _mediaTypeHeaderVersion1);
                var dtoResponse = await ExecutePutRequestWithResponseAsync(dtoRequest, baseUrl, headers: headers);
                return dtoResponse;
            }
            catch (Exception ex)
            {
                logger.Error(ex, "Unable to PutF09SsnAsync.");
                throw;
            }
        }
<<<<<<< HEAD
        
=======

        // F09 teresa@toad-code.com 06/17/19
        public async Task<F09KaSelectResponseDto> GetF09KaSelectAsync(string personId)
        {
            if (string.IsNullOrEmpty(personId))
            {
                throw new ArgumentNullException("personId", "ID cannot be empty/null for F09KaSelect.");
            }
            try
            {
                var baseUrl = UrlUtility.CombineUrlPath(getF09KaSelect, personId);

                var headers = new NameValueCollection();
                headers.Add(AcceptHeaderKey, _mediaTypeHeaderVersion1);
                var response = await ExecuteGetRequestWithResponseAsync(baseUrl, headers: headers);
                var dtoResponse = JsonConvert.DeserializeObject<F09KaSelectResponseDto>(await response.Content.ReadAsStringAsync());

                return dtoResponse;
            }
            catch (Exception ex)
            {
                logger.Error(ex, "Unable to GetF09KaSelectAsync");
                throw;
            }
        }

        // F09 teresa@toad-code.com 06/18/19
        public async Task<dtoF09KaGradingResponse> GetF09KaGradingAsync(string stcId)
        {
            if (string.IsNullOrEmpty(stcId))
            {
                throw new ArgumentNullException("stcId", "stcID cannot be empty/null for F09KaGrading.");
            }
            try
            {
                var baseUrl = UrlUtility.CombineUrlPath(getF09KaGrading, stcId);

                var headers = new NameValueCollection();
                headers.Add(AcceptHeaderKey, _mediaTypeHeaderVersion1);
                var response = await ExecuteGetRequestWithResponseAsync(baseUrl, headers: headers);
                var dtoResponse = JsonConvert.DeserializeObject<dtoF09KaGradingResponse>(await response.Content.ReadAsStringAsync());

                return dtoResponse;
            }
            catch (Exception ex)
            {
                logger.Error(ex, "Unable to GetF09KaGradingAsync");
                throw;
            }
        }

        // F09 teresa@toad-code.com 06/18/19
        public async Task<HttpResponseMessage> PutF09KaGradingAsync(dtoF09KaGradingRequest dtoRequest)
        {
            if (dtoRequest == null)
            {
                throw new ArgumentNullException("F09KaGradingRequest", "F09KaGrading Request cannot be null.");
            }
            try
            {
                var baseUrl = UrlUtility.CombineUrlPath(updateF09KaGrading);

                var headers = new NameValueCollection();
                headers.Add(AcceptHeaderKey, _mediaTypeHeaderVersion1);
                var dtoResponse = await ExecutePutRequestWithResponseAsync(dtoRequest, baseUrl, headers: headers);
                return dtoResponse;
            }
            catch (Exception ex)
            {
                logger.Error(ex, "Unable to PutF09KaGradingAsync.");
                throw;
            }
        }
>>>>>>> f5da8f59
    }
}<|MERGE_RESOLUTION|>--- conflicted
+++ resolved
@@ -359,9 +359,6 @@
                 throw;
             }
         }
-<<<<<<< HEAD
-        
-=======
 
         // F09 teresa@toad-code.com 06/17/19
         public async Task<F09KaSelectResponseDto> GetF09KaSelectAsync(string personId)
@@ -435,6 +432,5 @@
                 throw;
             }
         }
->>>>>>> f5da8f59
     }
 }
--- conflicted
+++ resolved
@@ -360,7 +360,6 @@
             }
         }
 
-<<<<<<< HEAD
         // F09 teresa@toad-code.com 06/17/19
         public async Task<F09KaSelectResponseDto> GetF09KaSelectAsync(string personId)
         {
@@ -407,34 +406,10 @@
             catch (Exception ex)
             {
                 logger.Error(ex, "Unable to GetF09KaGradingAsync");
-=======
-
-        public async Task<F09PaymentFormDto> GetF09TuitionPaymentAsync(string personId)
-        {
-            if (string.IsNullOrEmpty(personId))
-            {
-                throw new ArgumentNullException(nameof(personId), "ID cannot be empty/null for the tuition payment plan");
-            }
-            try
-            {
-                var baseUrl = UrlUtility.CombineUrlPath(_getF09Payment, personId);
-
-                var headers = new NameValueCollection {{AcceptHeaderKey, _mediaTypeHeaderVersion1}};
-
-                var response = await ExecuteGetRequestWithResponseAsync(baseUrl, headers: headers);
-                var tuitionPayment = JsonConvert.DeserializeObject<F09PaymentFormDto>(await response.Content.ReadAsStringAsync());
-
-                return tuitionPayment;
-            }
-            catch (Exception ex)
-            {
-                logger.Error(ex, "Unable to get Tuition Payment");
->>>>>>> 9e3a3eb4
-                throw;
-            }
-        }
-
-<<<<<<< HEAD
+                throw;
+            }
+        }
+
         // F09 teresa@toad-code.com 06/18/19
         public async Task<HttpResponseMessage> PutF09KaGradingAsync(dtoF09KaGradingRequest dtoRequest)
         {
@@ -454,7 +429,34 @@
             catch (Exception ex)
             {
                 logger.Error(ex, "Unable to PutF09KaGradingAsync.");
-=======
+                throw;
+            }
+        }
+
+        public async Task<F09PaymentFormDto> GetF09TuitionPaymentAsync(string personId)
+        {
+            if (string.IsNullOrEmpty(personId))
+            {
+                throw new ArgumentNullException(nameof(personId), "ID cannot be empty/null for the tuition payment plan");
+            }
+            try
+            {
+                var baseUrl = UrlUtility.CombineUrlPath(_getF09Payment, personId);
+
+                var headers = new NameValueCollection {{AcceptHeaderKey, _mediaTypeHeaderVersion1}};
+
+                var response = await ExecuteGetRequestWithResponseAsync(baseUrl, headers: headers);
+                var tuitionPayment = JsonConvert.DeserializeObject<F09PaymentFormDto>(await response.Content.ReadAsStringAsync());
+
+                return tuitionPayment;
+            }
+            catch (Exception ex)
+            {
+                logger.Error(ex, "Unable to get Tuition Payment");
+                throw;
+            }
+        }
+
         public async Task<F09PaymentInvoiceDto> SubmitF09TuitionPaymentPlanAsync(F09TuitionPaymentPlanDto paymentPlan)
         {
             if(paymentPlan == null) throw new ArgumentNullException(nameof(paymentPlan));
@@ -472,7 +474,6 @@
             catch (Exception ex)
             {
                 logger.Error(ex, "Unable to submit Tuition Payment or receive invoice");
->>>>>>> 9e3a3eb4
                 throw;
             }
         }

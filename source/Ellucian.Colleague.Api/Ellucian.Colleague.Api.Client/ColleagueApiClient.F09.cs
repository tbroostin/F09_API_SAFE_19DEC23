﻿using System;
using System.Collections.Generic;
using System.Linq;
using System.Text;
using System.Threading.Tasks;

namespace Ellucian.Colleague.Api.Client
{
    partial class ColleagueApiClient
    {
        private static readonly string F09ActiveRestrictions = "f09/active-restrictions";
        private static readonly string F09StudentRestriction = "f09/student-restriction";

        // F09 added here on 03-14-2019
        private static readonly string F09GetScholarshipApplication = "f09/get-scholarship-application";
        private static readonly string F09UpdateScholarshipApplication = "f09/update-scholarship-application";

        // F09 added here on 04-01-2019
        private static readonly string F09StuTrackingSheet = "f09/f09StuTrackingSheet";

        // F09 added here on 05-20-2019 for Pdf Student Tracking Sheet project
        private static readonly string F09GetPdfStudentTrackingSheet = "f09/pdf-student-tracking-sheet";

        // F09 added here on 04-10-2019
        private static readonly string F09AdminTrackingSheet = "f09/f09AdminTrackingSheet";

        // F09 added here on 05-13-2019
        private static readonly string F09GetStudentAlumniDirectories = "f09/get-student-alumni-directories";
        private static readonly string F09UpdateStudentAlumniDirectories = "f09/update-student-alumni-directories";

        // F09 added here on 05-05-2019 for Demo Reporting Project
        private static readonly string F09GetStudentStatement = "f09/get-student-statement";

        // F09 teresa@toad-code.com 05/21/19
        private static readonly string getF09Ssn = "f09/get-f09Ssn";
        private static readonly string updateF09Ssn = "f09/put-f09Ssn";

<<<<<<< HEAD
        // F09 teresa@toad-code.com 07/17/19
        private static readonly string getF09KaSelect = "f09/get-f09KaSelect";

        // F09 teresa@toad-code.com 06/18/19
        private static readonly string getF09KaGrading = "f09/get-f09KaGrading";

        // F09 teresa@toad-code.com 06/18/19
        private static readonly string updateF09KaGrading = "f09/put-f09KaGrading";
=======
        #region TuitionPaymentPlan
        private static readonly string _getF09Payment = "f09/tuition-payment";
        #endregion TuitionPaymentPlan
>>>>>>> 9e3a3eb4
    }
}<|MERGE_RESOLUTION|>--- conflicted
+++ resolved
@@ -35,7 +35,6 @@
         private static readonly string getF09Ssn = "f09/get-f09Ssn";
         private static readonly string updateF09Ssn = "f09/put-f09Ssn";
 
-<<<<<<< HEAD
         // F09 teresa@toad-code.com 07/17/19
         private static readonly string getF09KaSelect = "f09/get-f09KaSelect";
 
@@ -44,10 +43,9 @@
 
         // F09 teresa@toad-code.com 06/18/19
         private static readonly string updateF09KaGrading = "f09/put-f09KaGrading";
-=======
+
         #region TuitionPaymentPlan
         private static readonly string _getF09Payment = "f09/tuition-payment";
         #endregion TuitionPaymentPlan
->>>>>>> 9e3a3eb4
     }
 }
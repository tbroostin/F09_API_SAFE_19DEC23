﻿using System;
using System.Collections.Generic;
using System.Linq;
using System.Text;
using System.Threading.Tasks;

namespace Ellucian.Colleague.Api.Client
{
    partial class ColleagueApiClient
    {
        private static readonly string F09ActiveRestrictions = "f09/active-restrictions";
        private static readonly string F09StudentRestriction = "f09/student-restriction";

        // F09 added here on 03-14-2019
        private static readonly string F09GetScholarshipApplication = "f09/get-scholarship-application";
        private static readonly string F09UpdateScholarshipApplication = "f09/update-scholarship-application";

        // F09 added here on 04-01-2019
        private static readonly string F09StuTrackingSheet = "f09/f09StuTrackingSheet";

        // F09 added here on 05-20-2019 for Pdf Student Tracking Sheet project
        private static readonly string F09GetPdfStudentTrackingSheet = "f09/pdf-student-tracking-sheet";

        // F09 added here on 04-10-2019
        private static readonly string F09AdminTrackingSheet = "f09/f09AdminTrackingSheet";

        // F09 added here on 05-13-2019
        private static readonly string F09GetStudentAlumniDirectories = "f09/get-student-alumni-directories";
        private static readonly string F09UpdateStudentAlumniDirectories = "f09/update-student-alumni-directories";

        // F09 added here on 05-05-2019 for Demo Reporting Project
        private static readonly string F09GetStudentStatement = "f09/get-student-statement";

        // F09 teresa@toad-code.com 05/21/19
        private static readonly string getF09Ssn = "f09/get-f09Ssn";
<<<<<<< HEAD
        private static readonly string updateF09Ssn = "f09/put-f09Ssn";                                                      
=======
        private static readonly string updateF09Ssn = "f09/put-f09Ssn";

        // F09 teresa@toad-code.com 07/17/19
        private static readonly string getF09KaSelect = "f09/get-f09KaSelect";

        // F09 teresa@toad-code.com 06/18/19
        private static readonly string getF09KaGrading = "f09/get-f09KaGrading";

        // F09 teresa@toad-code.com 06/18/19
        private static readonly string updateF09KaGrading = "f09/put-f09KaGrading";
>>>>>>> f5da8f59
    }
}<|MERGE_RESOLUTION|>--- conflicted
+++ resolved
@@ -33,9 +33,6 @@
 
         // F09 teresa@toad-code.com 05/21/19
         private static readonly string getF09Ssn = "f09/get-f09Ssn";
-<<<<<<< HEAD
-        private static readonly string updateF09Ssn = "f09/put-f09Ssn";                                                      
-=======
         private static readonly string updateF09Ssn = "f09/put-f09Ssn";
 
         // F09 teresa@toad-code.com 07/17/19
@@ -46,6 +43,5 @@
 
         // F09 teresa@toad-code.com 06/18/19
         private static readonly string updateF09KaGrading = "f09/put-f09KaGrading";
->>>>>>> f5da8f59
     }
 }
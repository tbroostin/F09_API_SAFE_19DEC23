﻿using System;
using System.Collections.Generic;
using System.Linq;
using System.Web;
using System.Web.Http;
using System.Web.Routing;
using Ellucian.Web.Http.Routes;

namespace Ellucian.Colleague.Api
{
    /// <summary>
    /// 
    /// </summary>
    public class F09RouteConfig
    {
        private const string EllucianPDFMediaTypeFormat = "application/vnd.ellucian.v{0}+pdf";

        /// <summary>
        /// F09 Custom Routings
        /// </summary>
        /// <param name="routes"></param>
        public static void RegisterRoutes(RouteCollection routes)
        {
            routes.MapHttpRoute(
                name: "GetF09ActiveRestrictionsById",
                routeTemplate: "f09/active-restrictions/{personId}",
                defaults: new { controller = "ActiveRestrictions", action = "GetActiveRestrictionsAsync" },
                constraints: new
                {
                    httpMethod = new HttpMethodConstraint("GET"),
                    headerVersion = new HeaderVersionConstraint(1, true)
                }
            );

            routes.MapHttpRoute(
                name: "GetF09StudentRestrictionById",
                routeTemplate: "f09/student-restriction/{personId}",
                defaults: new { controller = "StudentRestriction", action = "GetStudentRestrictionAsync" },
                constraints: new
                {
                    httpMethod = new HttpMethodConstraint("GET"),
                    headerVersion = new HeaderVersionConstraint(1, true)
                }
            );

            routes.MapHttpRoute(
                name: "UpdateF09StudentRestriction",
                routeTemplate: "f09/student-restriction",
                defaults: new { controller = "StudentRestriction", action = "PutStudentRestrictionAsync" },
                constraints: new
                {
                    httpMethod = new HttpMethodConstraint("PUT"),
                    headerVersion = new HeaderVersionConstraint(1, true)
                }
            );

            // F09 added here on 03-14-2019
            routes.MapHttpRoute(
                name: "GetF09ScholarshipApplicationById",
                routeTemplate: "f09/get-scholarship-application/{personId}",
                defaults: new { controller = "ScholarshipApplication", action = "GetScholarshipApplicationAsync" },
                constraints: new
                {
                    httpMethod = new HttpMethodConstraint("GET"),
                    headerVersion = new HeaderVersionConstraint(1, true)
                }
            );

            routes.MapHttpRoute(
                name: "UpdateF09ScholarshipApplication2",
                routeTemplate: "f09/update-scholarship-application",
                defaults: new { controller = "ScholarshipApplication", action = "PutScholarshipApplicationAsync" },
                constraints: new
                {
                    httpMethod = new HttpMethodConstraint("PUT"),
                    headerVersion = new HeaderVersionConstraint(1, true)
                }
            );

            // F09 added on 04-01-2019
            routes.MapHttpRoute(
                 name: "GetF09StuTrackingSheetById",
                 routeTemplate: "f09/f09StuTrackingSheet/{Id}",
                 defaults: new { controller = "F09StuTrackingSheet", action = "GetF09StuTrackingSheetAsync" },
                 constraints: new
                 {
                     httpMethod = new HttpMethodConstraint("GET"),
                     headerVersion = new HeaderVersionConstraint(1, true)
                 }
             );

            // F09 added on 05-20-2019 for Pdf
            routes.MapHttpRoute(
                name: "GetF09PdfStudentTrackingSheetById",
                routeTemplate: "f09/pdf-student-tracking-sheet/{accountHolderId}",
                defaults: new { controller = "F09StuTrackingSheet", action = "GetPdfStudentTrackingSheetAsync" },
                constraints: new
                {
                    httpMethod = new HttpMethodConstraint("GET"),
                    headerVersion = new HeaderVersionConstraint(1, true, string.Format(EllucianPDFMediaTypeFormat, 1)),
                }
            );

            // F09 added on 04-10-2019
            routes.MapHttpRoute(
                 name: "GetF09AdminTrackingSheetById",
                 routeTemplate: "f09/f09AdminTrackingSheet/{Id}",
                 defaults: new { controller = "F09AdminTrackingSheet", action = "GetF09AdminTrackingSheetAsync" },
                 constraints: new
                 {
                     httpMethod = new HttpMethodConstraint("GET"),
                     headerVersion = new HeaderVersionConstraint(1, true)
                 }
             );

            // F09 added on 05-13-2019 for Student Alumni Directories project
            routes.MapHttpRoute(
                 name: "GetF09StudentAlumniDirectoriesById",
                 routeTemplate: "f09/get-student-alumni-directories/{personId}",
                 defaults: new { controller = "StudentAlumniDirectories", action = "GetStudentAlumnniDirectoriesAsync" },
                 constraints: new
                 {
                     httpMethod = new HttpMethodConstraint("GET"),
                     headerVersion = new HeaderVersionConstraint(1, true)
                 }
             );

            routes.MapHttpRoute(
                name: "UpdateF09StudentAlumniDirectories",
                routeTemplate: "f09/update-student-alumni-directories",
                defaults: new { controller = "StudentAlumniDirectories", action = "PutStudentAlumnniDirectoriesAsync" },
                constraints: new
                {
                    httpMethod = new HttpMethodConstraint("PUT"),
                    headerVersion = new HeaderVersionConstraint(1, true)
                }
            );

            // F09 added on 05-05-2019 for Demo Reporting Project
            routes.MapHttpRoute(
                name: "GetF09StudentStatement",
                routeTemplate: "f09/get-student-statement/{accountHolderId}",
                defaults: new { controller = "ScholarshipApplication", action = "GetStudentStatementAsync" },
                constraints: new
                {
                    httpMethod = new HttpMethodConstraint("GET"),
                    headerVersion = new HeaderVersionConstraint(1, true, string.Format(EllucianPDFMediaTypeFormat, 1)),
                }
            );

            // F09 teresa@toad-code.com 05/21/19
            routes.MapHttpRoute(
                 name: "GetF09SsnById",
                 routeTemplate: "f09/get-f09Ssn/{personId}",
                 defaults: new { controller = "F09Ssn", action = "GetF09SsnAsync" },
                 constraints: new
                 {
                     httpMethod = new HttpMethodConstraint("GET"),
                     headerVersion = new HeaderVersionConstraint(1, true)
                 }
             );

            // F09 teresa@toad-code.com 05/21/19
            routes.MapHttpRoute(
                name: "PutF09Ssn",
                routeTemplate: "f09/put-f09Ssn",
                defaults: new { controller = "F09Ssn", action = "PutF09SsnAsync" },
                constraints: new
                {
                    httpMethod = new HttpMethodConstraint("PUT"),
                    headerVersion = new HeaderVersionConstraint(1, true)
                }
            );

<<<<<<< HEAD
            // F09 teresa@toad-code.com 06/17/19
            routes.MapHttpRoute(
                 name: "GetF09KaSelectById",
                 routeTemplate: "f09/get-f09KaSelect/{personId}",
                 defaults: new { controller = "F09KaSelect", action = "GetF09KaSelectAsync" },
=======
            #region TuitionPaymentPlan
            routes.MapHttpRoute(
                 name: "GetTuitionPaymentForm",
                 routeTemplate: "f09/tuition-payment/{studentId}",
                 defaults: new { controller = "F09TuitionPayment", action = "GetFormInformationAsync" },
>>>>>>> 9e3a3eb4
                 constraints: new
                 {
                     httpMethod = new HttpMethodConstraint("GET"),
                     headerVersion = new HeaderVersionConstraint(1, true)
                 }
             );
<<<<<<< HEAD

            // F09 teresa@toad-code.com 06/18/19
            routes.MapHttpRoute(
                 name: "GetF09KaGradingById",
                 routeTemplate: "f09/get-f09KaGrading/{stcId}",
                 defaults: new { controller = "F09KaGrading", action = "GetF09KaGradingAsync" },
                 constraints: new
                 {
                     httpMethod = new HttpMethodConstraint("GET"),
=======
            routes.MapHttpRoute(
                 name: "SubmitTuitionPaymentForm",
                 routeTemplate: "f09/tuition-payment/",
                 defaults: new { controller = "F09TuitionPayment", action = "PostPaymentPlanAsync" },
                 constraints: new
                 {
                     httpMethod = new HttpMethodConstraint("POST"),
>>>>>>> 9e3a3eb4
                     headerVersion = new HeaderVersionConstraint(1, true)
                 }
             );

<<<<<<< HEAD

            // F09 teresa@toad-code.com 06/19/19
            routes.MapHttpRoute(
                name: "PutF09KaGrading",
                routeTemplate: "f09/put-f09KaGrading",
                defaults: new { controller = "F09KaGrading", action = "PutF09KaGradingAsync" },
                constraints: new
                {
                    httpMethod = new HttpMethodConstraint("PUT"),
                    headerVersion = new HeaderVersionConstraint(1, true)
                }
            );
=======
            #endregion TuitionPaymentPlan
>>>>>>> 9e3a3eb4

        }
    }
}<|MERGE_RESOLUTION|>--- conflicted
+++ resolved
@@ -172,36 +172,53 @@
                 }
             );
 
-<<<<<<< HEAD
             // F09 teresa@toad-code.com 06/17/19
             routes.MapHttpRoute(
                  name: "GetF09KaSelectById",
                  routeTemplate: "f09/get-f09KaSelect/{personId}",
                  defaults: new { controller = "F09KaSelect", action = "GetF09KaSelectAsync" },
-=======
+                 constraints: new
+                 {
+                     httpMethod = new HttpMethodConstraint("GET"),
+                     headerVersion = new HeaderVersionConstraint(1, true)
+                 }
+             );
+
+            // F09 teresa@toad-code.com 06/18/19
+            routes.MapHttpRoute(
+                 name: "GetF09KaGradingById",
+                 routeTemplate: "f09/get-f09KaGrading/{stcId}",
+                 defaults: new { controller = "F09KaGrading", action = "GetF09KaGradingAsync" },
+                 constraints: new
+                 {
+                     httpMethod = new HttpMethodConstraint("GET"),
+                     headerVersion = new HeaderVersionConstraint(1, true)
+                 }
+             );
+
+            // F09 teresa@toad-code.com 06/19/19
+            routes.MapHttpRoute(
+                name: "PutF09KaGrading",
+                routeTemplate: "f09/put-f09KaGrading",
+                defaults: new { controller = "F09KaGrading", action = "PutF09KaGradingAsync" },
+                constraints: new
+                {
+                    httpMethod = new HttpMethodConstraint("PUT"),
+                    headerVersion = new HeaderVersionConstraint(1, true)
+                }
+            );
+
             #region TuitionPaymentPlan
             routes.MapHttpRoute(
                  name: "GetTuitionPaymentForm",
                  routeTemplate: "f09/tuition-payment/{studentId}",
                  defaults: new { controller = "F09TuitionPayment", action = "GetFormInformationAsync" },
->>>>>>> 9e3a3eb4
-                 constraints: new
-                 {
-                     httpMethod = new HttpMethodConstraint("GET"),
-                     headerVersion = new HeaderVersionConstraint(1, true)
-                 }
-             );
-<<<<<<< HEAD
-
-            // F09 teresa@toad-code.com 06/18/19
-            routes.MapHttpRoute(
-                 name: "GetF09KaGradingById",
-                 routeTemplate: "f09/get-f09KaGrading/{stcId}",
-                 defaults: new { controller = "F09KaGrading", action = "GetF09KaGradingAsync" },
-                 constraints: new
-                 {
-                     httpMethod = new HttpMethodConstraint("GET"),
-=======
+                 constraints: new
+                 {
+                     httpMethod = new HttpMethodConstraint("GET"),
+                     headerVersion = new HeaderVersionConstraint(1, true)
+                 }
+             );
             routes.MapHttpRoute(
                  name: "SubmitTuitionPaymentForm",
                  routeTemplate: "f09/tuition-payment/",
@@ -209,27 +226,10 @@
                  constraints: new
                  {
                      httpMethod = new HttpMethodConstraint("POST"),
->>>>>>> 9e3a3eb4
-                     headerVersion = new HeaderVersionConstraint(1, true)
-                 }
-             );
-
-<<<<<<< HEAD
-
-            // F09 teresa@toad-code.com 06/19/19
-            routes.MapHttpRoute(
-                name: "PutF09KaGrading",
-                routeTemplate: "f09/put-f09KaGrading",
-                defaults: new { controller = "F09KaGrading", action = "PutF09KaGradingAsync" },
-                constraints: new
-                {
-                    httpMethod = new HttpMethodConstraint("PUT"),
-                    headerVersion = new HeaderVersionConstraint(1, true)
-                }
-            );
-=======
+                     headerVersion = new HeaderVersionConstraint(1, true)
+                 }
+             );
             #endregion TuitionPaymentPlan
->>>>>>> 9e3a3eb4
 
         }
     }

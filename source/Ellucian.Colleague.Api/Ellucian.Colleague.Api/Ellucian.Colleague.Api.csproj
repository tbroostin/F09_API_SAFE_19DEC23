﻿<?xml version="1.0" encoding="utf-8"?>
<Project ToolsVersion="12.0" DefaultTargets="Build" xmlns="http://schemas.microsoft.com/developer/msbuild/2003">
  <Import Project="$(MSBuildExtensionsPath)\$(MSBuildToolsVersion)\Microsoft.Common.props" Condition="Exists('$(MSBuildExtensionsPath)\$(MSBuildToolsVersion)\Microsoft.Common.props')" />
  <PropertyGroup>
    <Configuration Condition=" '$(Configuration)' == '' ">Debug</Configuration>
    <Platform Condition=" '$(Platform)' == '' ">AnyCPU</Platform>
    <ProductVersion>
    </ProductVersion>
    <SchemaVersion>2.0</SchemaVersion>
    <ProjectGuid>{8CCF6CCA-EAEE-4B8F-959B-488C40F180E8}</ProjectGuid>
    <ProjectTypeGuids>{349c5851-65df-11da-9384-00065b846f21};{fae04ec0-301f-11d3-bf4b-00c04f79efbc}</ProjectTypeGuids>
    <OutputType>Library</OutputType>
    <AppDesignerFolder>Properties</AppDesignerFolder>
    <RootNamespace>Ellucian.Colleague.Api</RootNamespace>
    <AssemblyName>Ellucian.Colleague.Api</AssemblyName>
    <TargetFrameworkVersion>v4.7.2</TargetFrameworkVersion>
    <MvcBuildViews>false</MvcBuildViews>
    <UseIISExpress>false</UseIISExpress>
    <!--Disable fxcop codeInspection at build time for this project
    due to MS WebApiClient referencing strong named Newtonsoft.Json assembly (v4.5)-->
    <EnableCodeInspectionOnBuild>false</EnableCodeInspectionOnBuild>
    <EnableCodeAnalysisOnBuild>false</EnableCodeAnalysisOnBuild>
    <FileUpgradeFlags>
    </FileUpgradeFlags>
    <OldToolsVersion>4.0</OldToolsVersion>
    <UpgradeBackupLocation />
    <IISExpressSSLPort />
    <IISExpressAnonymousAuthentication />
    <IISExpressWindowsAuthentication />
    <IISExpressUseClassicPipelineMode />
    <TargetFrameworkProfile />
    <WebGreaseLibPath>..\packages\WebGrease.1.5.2\lib</WebGreaseLibPath>
    <UseGlobalApplicationHostFile />
    <Use64BitIISExpress>
    </Use64BitIISExpress>
  </PropertyGroup>
  <PropertyGroup Condition=" '$(Configuration)|$(Platform)' == 'Debug|AnyCPU' ">
    <DebugSymbols>true</DebugSymbols>
    <DebugType>full</DebugType>
    <Optimize>false</Optimize>
    <OutputPath>bin\</OutputPath>
    <DefineConstants>DEBUG;TRACE</DefineConstants>
    <ErrorReport>prompt</ErrorReport>
    <WarningLevel>4</WarningLevel>
    <DeployIisAppPath>ColleagueApi_Dev/ColleagueApi</DeployIisAppPath>
    <DocumentationFile>bin\Ellucian.Colleague.Api.xml</DocumentationFile>
    <WarningsAsErrors>1570,1571,1572,1573,1591</WarningsAsErrors>
    <Prefer32Bit>false</Prefer32Bit>
    <FilesToIncludeForPublish>OnlyFilesToRunTheApp</FilesToIncludeForPublish>
  </PropertyGroup>
  <PropertyGroup Condition=" '$(Configuration)|$(Platform)' == 'Release|AnyCPU' ">
    <DebugType>pdbonly</DebugType>
    <Optimize>true</Optimize>
    <OutputPath>bin\</OutputPath>
    <DefineConstants>TRACE</DefineConstants>
    <ErrorReport>prompt</ErrorReport>
    <WarningLevel>4</WarningLevel>
    <DocumentationFile>bin\Ellucian.Colleague.Api.xml</DocumentationFile>
    <WarningsAsErrors>1570,1571,1572,1573,1591</WarningsAsErrors>
    <Prefer32Bit>false</Prefer32Bit>
  </PropertyGroup>
  <PropertyGroup>
    <SignAssembly>false</SignAssembly>
  </PropertyGroup>
  <ItemGroup>
    <Reference Include="Antlr3.Runtime, Version=3.4.1.9004, Culture=neutral, PublicKeyToken=eb42632606e9261f, processorArchitecture=MSIL">
      <SpecificVersion>False</SpecificVersion>
      <HintPath>..\packages\Antlr.3.4.1.9004\lib\Antlr3.Runtime.dll</HintPath>
    </Reference>
    <Reference Include="AutoMapper">
      <HintPath>..\packages\AutoMapper.2.1.267\lib\net40\AutoMapper.dll</HintPath>
    </Reference>
    <Reference Include="Ellucian.App.Config.Storage.Service.Client">
      <HintPath>..\Dependencies\Ellucian.App.Config.Storage.Service.Client.dll</HintPath>
    </Reference>
    <Reference Include="Ellucian.Colleague.Configuration, Version=1.22.0.0, Culture=neutral, PublicKeyToken=55c547a3498c89fb, processorArchitecture=MSIL">
      <HintPath>..\packages\EllucianColleagueDataAPI.1.22.0.7\lib\net472\Ellucian.Colleague.Configuration.dll</HintPath>
    </Reference>
    <Reference Include="Ellucian.Colleague.Domain, Version=1.22.0.0, Culture=neutral, PublicKeyToken=55c547a3498c89fb, processorArchitecture=MSIL">
      <HintPath>..\packages\EllucianColleagueDataAPI.1.22.0.7\lib\net472\Ellucian.Colleague.Domain.dll</HintPath>
    </Reference>
    <Reference Include="Ellucian.Colleague.Legacy, Version=1.22.0.0, Culture=neutral, PublicKeyToken=55c547a3498c89fb, processorArchitecture=MSIL">
      <HintPath>..\packages\EllucianColleagueDataAPI.1.22.0.7\lib\net472\Ellucian.Colleague.Legacy.dll</HintPath>
    </Reference>
    <Reference Include="Ellucian.Colleague.Property, Version=1.22.0.0, Culture=neutral, PublicKeyToken=55c547a3498c89fb, processorArchitecture=MSIL">
      <HintPath>..\packages\EllucianColleagueDataAPI.1.22.0.7\lib\net472\Ellucian.Colleague.Property.dll</HintPath>
    </Reference>
    <Reference Include="Ellucian.Data.Colleague, Version=1.22.0.0, Culture=neutral, PublicKeyToken=55c547a3498c89fb, processorArchitecture=MSIL">
      <HintPath>..\packages\EllucianColleagueDataAPI.1.22.0.7\lib\net472\Ellucian.Data.Colleague.dll</HintPath>
    </Reference>
    <Reference Include="Ellucian.Dmi.Client, Version=1.22.0.0, Culture=neutral, PublicKeyToken=55c547a3498c89fb, processorArchitecture=MSIL">
      <HintPath>..\packages\EllucianColleagueDataAPI.1.22.0.7\lib\net472\Ellucian.Dmi.Client.dll</HintPath>
    </Reference>
    <Reference Include="Ellucian.Dmi.Runtime, Version=1.22.0.0, Culture=neutral, PublicKeyToken=55c547a3498c89fb, processorArchitecture=MSIL">
      <HintPath>..\packages\EllucianColleagueDataAPI.1.22.0.7\lib\net472\Ellucian.Dmi.Runtime.dll</HintPath>
    </Reference>
    <Reference Include="Ellucian.Logging, Version=1.0.0.1, Culture=neutral, PublicKeyToken=55c547a3498c89fb, processorArchitecture=MSIL">
      <HintPath>..\packages\Ellucian.Logging.MSEL.1.0.0.248\lib\net451\Ellucian.Logging.dll</HintPath>
    </Reference>
    <Reference Include="Ellucian.Web.Adapters, Version=1.0.0.0, Culture=neutral, PublicKeyToken=55c547a3498c89fb, processorArchitecture=MSIL">
      <HintPath>..\packages\Ellucian.Web.Adapters.1.0.0.180\lib\net451\Ellucian.Web.Adapters.dll</HintPath>
    </Reference>
    <Reference Include="Ellucian.Web.Cache, Version=1.0.0.0, Culture=neutral, PublicKeyToken=55c547a3498c89fb, processorArchitecture=MSIL">
      <HintPath>..\packages\Ellucian.Web.Cache.1.0.0.188\lib\net451\Ellucian.Web.Cache.dll</HintPath>
    </Reference>
    <Reference Include="Ellucian.Web.Dependency, Version=1.0.0.0, Culture=neutral, PublicKeyToken=55c547a3498c89fb, processorArchitecture=MSIL">
      <HintPath>..\packages\Ellucian.Web.Dependency.1.0.0.190\lib\net451\Ellucian.Web.Dependency.dll</HintPath>
    </Reference>
    <Reference Include="Ellucian.Web.License, Version=1.0.0.0, Culture=neutral, PublicKeyToken=55c547a3498c89fb, processorArchitecture=MSIL">
      <HintPath>..\packages\Ellucian.Web.License.1.0.0.181\lib\net451\Ellucian.Web.License.dll</HintPath>
    </Reference>
    <Reference Include="Ellucian.Web.Mvc, Version=1.0.0.0, Culture=neutral, PublicKeyToken=55c547a3498c89fb, processorArchitecture=MSIL">
      <SpecificVersion>False</SpecificVersion>
      <HintPath>..\Dependencies\Ellucian.Web.Mvc.dll</HintPath>
    </Reference>
    <Reference Include="Ellucian.Web.Mvc.Data, Version=1.0.0.0, Culture=neutral, PublicKeyToken=55c547a3498c89fb, processorArchitecture=MSIL">
      <SpecificVersion>False</SpecificVersion>
      <HintPath>..\Dependencies\Ellucian.Web.Mvc.Data.dll</HintPath>
    </Reference>
    <Reference Include="Ellucian.Web.Mvc.Domain, Version=1.0.0.0, Culture=neutral, PublicKeyToken=55c547a3498c89fb, processorArchitecture=MSIL">
      <SpecificVersion>False</SpecificVersion>
      <HintPath>..\Dependencies\Ellucian.Web.Mvc.Domain.dll</HintPath>
    </Reference>
    <Reference Include="Ellucian.Web.Mvc.Install">
      <HintPath>..\Dependencies\Ellucian.Web.Mvc.Install.dll</HintPath>
    </Reference>
    <Reference Include="Ellucian.Web.Resource, Version=1.0.0.0, Culture=neutral, PublicKeyToken=55c547a3498c89fb, processorArchitecture=MSIL">
      <HintPath>..\packages\Ellucian.Web.Resource.1.0.0.37\lib\net451\Ellucian.Web.Resource.dll</HintPath>
    </Reference>
    <Reference Include="Ellucian.Web.Security, Version=1.0.0.0, Culture=neutral, PublicKeyToken=55c547a3498c89fb, processorArchitecture=MSIL">
      <HintPath>..\packages\Ellucian.Web.Security.1.0.0.209\lib\net451\Ellucian.Web.Security.dll</HintPath>
    </Reference>
    <Reference Include="Ellucian.Web.Utility, Version=1.0.0.0, Culture=neutral, PublicKeyToken=55c547a3498c89fb, processorArchitecture=MSIL">
      <HintPath>..\packages\Ellucian.Web.Utility.1.0.0.184\lib\net451\Ellucian.Web.Utility.dll</HintPath>
    </Reference>
    <Reference Include="Ellucian.WebServices.Core.Config, Version=1.22.0.0, Culture=neutral, PublicKeyToken=55c547a3498c89fb, processorArchitecture=MSIL">
      <HintPath>..\packages\EllucianColleagueDataAPI.1.22.0.7\lib\net472\Ellucian.WebServices.Core.Config.dll</HintPath>
    </Reference>
    <Reference Include="ICSharpCode.SharpZipLib, Version=1.2.0.246, Culture=neutral, PublicKeyToken=1b03e6acf1164f73, processorArchitecture=MSIL">
      <HintPath>..\packages\SharpZipLib.1.2.0\lib\net45\ICSharpCode.SharpZipLib.dll</HintPath>
    </Reference>
    <Reference Include="KellermanSoftware.Compare-NET-Objects, Version=2.1.0.0, Culture=neutral, PublicKeyToken=d970ace04cc85217, processorArchitecture=MSIL">
      <HintPath>..\packages\CompareNETObjects.2.01.0.0\lib\net451\KellermanSoftware.Compare-NET-Objects.dll</HintPath>
      <Private>True</Private>
    </Reference>
    <Reference Include="Lucene.Net, Version=3.0.3.0, Culture=neutral, PublicKeyToken=85089178b9ac3181, processorArchitecture=MSIL">
      <HintPath>..\packages\Lucene.Net.3.0.3\lib\NET40\Lucene.Net.dll</HintPath>
    </Reference>
    <Reference Include="Microsoft.CSharp" />
    <Reference Include="Microsoft.IdentityModel, Version=3.5.0.0, Culture=neutral, PublicKeyToken=31bf3856ad364e35, processorArchitecture=MSIL">
      <HintPath>..\packages\Microsoft.IdentityModel.6.1.7600.16394\lib\net35\Microsoft.IdentityModel.dll</HintPath>
      <Private>True</Private>
    </Reference>
    <Reference Include="Microsoft.Practices.EnterpriseLibrary.Common, Version=5.0.505.0, Culture=neutral, PublicKeyToken=31bf3856ad364e35, processorArchitecture=MSIL">
      <HintPath>..\packages\EnterpriseLibrary.Common.5.0.505.0\lib\NET35\Microsoft.Practices.EnterpriseLibrary.Common.dll</HintPath>
    </Reference>
    <Reference Include="Microsoft.Practices.EnterpriseLibrary.Logging, Version=5.0.505.0, Culture=neutral, PublicKeyToken=31bf3856ad364e35, processorArchitecture=MSIL">
      <HintPath>..\packages\EnterpriseLibrary.Logging.5.0.505.1\lib\NET35\Microsoft.Practices.EnterpriseLibrary.Logging.dll</HintPath>
    </Reference>
    <Reference Include="Microsoft.Practices.ServiceLocation, Version=1.0.0.0, Culture=neutral, PublicKeyToken=31bf3856ad364e35, processorArchitecture=MSIL">
      <HintPath>..\packages\CommonServiceLocator.1.0\lib\NET35\Microsoft.Practices.ServiceLocation.dll</HintPath>
    </Reference>
    <Reference Include="Microsoft.Practices.Unity, Version=2.1.505.0, Culture=neutral, PublicKeyToken=31bf3856ad364e35, processorArchitecture=MSIL">
      <SpecificVersion>False</SpecificVersion>
      <HintPath>..\packages\Unity.2.1.505.2\lib\NET35\Microsoft.Practices.Unity.dll</HintPath>
    </Reference>
    <Reference Include="Microsoft.Practices.Unity.Configuration, Version=2.1.505.0, Culture=neutral, PublicKeyToken=31bf3856ad364e35, processorArchitecture=MSIL">
      <SpecificVersion>False</SpecificVersion>
      <HintPath>..\packages\Unity.2.1.505.2\lib\NET35\Microsoft.Practices.Unity.Configuration.dll</HintPath>
    </Reference>
    <Reference Include="Microsoft.Practices.Unity.Interception, Version=2.1.505.0, Culture=neutral, PublicKeyToken=31bf3856ad364e35, processorArchitecture=MSIL">
      <HintPath>..\packages\Unity.Interception.2.1.505.2\lib\NET35\Microsoft.Practices.Unity.Interception.dll</HintPath>
    </Reference>
    <Reference Include="Microsoft.Practices.Unity.Interception.Configuration, Version=2.1.505.0, Culture=neutral, PublicKeyToken=31bf3856ad364e35, processorArchitecture=MSIL">
      <HintPath>..\packages\Unity.Interception.2.1.505.2\lib\NET35\Microsoft.Practices.Unity.Interception.Configuration.dll</HintPath>
    </Reference>
    <Reference Include="Microsoft.ReportViewer.Common, Version=10.0.0.0, Culture=neutral, PublicKeyToken=b03f5f7f11d50a3a, processorArchitecture=MSIL">
      <SpecificVersion>False</SpecificVersion>
      <HintPath>..\Reporting\Microsoft.ReportViewer.Common.dll</HintPath>
      <Private>True</Private>
    </Reference>
    <Reference Include="Microsoft.ReportViewer.ProcessingObjectModel, Version=11.0.0.0, Culture=neutral, PublicKeyToken=89845dcd8080cc91, processorArchitecture=MSIL">
      <SpecificVersion>False</SpecificVersion>
      <HintPath>..\Reporting\Microsoft.ReportViewer.ProcessingObjectModel.dll</HintPath>
      <Private>True</Private>
    </Reference>
    <Reference Include="Microsoft.ReportViewer.WebForms, Version=10.0.0.0, Culture=neutral, PublicKeyToken=b03f5f7f11d50a3a, processorArchitecture=MSIL">
      <SpecificVersion>False</SpecificVersion>
      <HintPath>..\Reporting\Microsoft.ReportViewer.WebForms.dll</HintPath>
      <Private>True</Private>
    </Reference>
    <Reference Include="Microsoft.Web.Infrastructure, Version=1.0.0.0, Culture=neutral, PublicKeyToken=31bf3856ad364e35, processorArchitecture=MSIL">
      <Private>True</Private>
      <HintPath>..\packages\Microsoft.Web.Infrastructure.1.0.0.0\lib\net40\Microsoft.Web.Infrastructure.dll</HintPath>
    </Reference>
    <Reference Include="Newtonsoft.Json, Version=10.0.0.0, Culture=neutral, PublicKeyToken=30ad4fe6b2a6aeed, processorArchitecture=MSIL">
      <HintPath>..\packages\Newtonsoft.Json.10.0.3\lib\net45\Newtonsoft.Json.dll</HintPath>
      <Private>True</Private>
    </Reference>
    <Reference Include="slf4net">
      <HintPath>..\packages\slf4net.0.1.32.1\lib\net35\slf4net.dll</HintPath>
    </Reference>
    <Reference Include="System, Version=4.0.0.0, Culture=neutral, PublicKeyToken=b77a5c561934e089, processorArchitecture=MSIL">
      <HintPath>..\packages\EllucianColleagueDataAPI.1.22.0.7\lib\net472\System.dll</HintPath>
    </Reference>
    <Reference Include="System.ComponentModel.DataAnnotations, Version=4.0.0.0, Culture=neutral, PublicKeyToken=31bf3856ad364e35, processorArchitecture=MSIL">
      <HintPath>..\packages\EllucianColleagueDataAPI.1.22.0.7\lib\net472\System.ComponentModel.DataAnnotations.dll</HintPath>
    </Reference>
    <Reference Include="System.Data" />
    <Reference Include="System.Data.DataSetExtensions" />
    <Reference Include="System.Data.Entity" />
    <Reference Include="System.Drawing" />
    <Reference Include="System.IdentityModel" />
    <Reference Include="System.IdentityModel.Services" />
    <Reference Include="System.IdentityModel.Tokens.Jwt">
      <HintPath>..\packages\System.IdentityModel.Tokens.Jwt.4.0.1\lib\net45\System.IdentityModel.Tokens.Jwt.dll</HintPath>
    </Reference>
    <Reference Include="System.Net.Http" />
    <Reference Include="System.Net.Http.Formatting, Version=5.2.3.0, Culture=neutral, PublicKeyToken=31bf3856ad364e35, processorArchitecture=MSIL">
      <SpecificVersion>False</SpecificVersion>
      <HintPath>..\packages\Microsoft.AspNet.WebApi.Client.5.2.3\lib\net45\System.Net.Http.Formatting.dll</HintPath>
    </Reference>
    <Reference Include="System.Net.Http.WebRequest" />
    <Reference Include="System.Runtime.Caching" />
    <Reference Include="System.Runtime.Serialization, Version=4.0.0.0, Culture=neutral, PublicKeyToken=b77a5c561934e089, processorArchitecture=MSIL">
      <HintPath>..\packages\EllucianColleagueDataAPI.1.22.0.7\lib\net472\System.Runtime.Serialization.dll</HintPath>
    </Reference>
    <Reference Include="System.Threading.Tasks.Dataflow, Version=4.5.24.0, Culture=neutral, PublicKeyToken=b03f5f7f11d50a3a, processorArchitecture=MSIL">
      <SpecificVersion>False</SpecificVersion>
      <HintPath>..\packages\Microsoft.Tpl.Dataflow.4.5.24\lib\portable-net45+win8+wpa81\System.Threading.Tasks.Dataflow.dll</HintPath>
    </Reference>
    <Reference Include="System.Web.DynamicData" />
    <Reference Include="System.Web.Entity" />
    <Reference Include="System.Web.ApplicationServices" />
    <Reference Include="System.Web" />
    <Reference Include="System.Web.Abstractions" />
    <Reference Include="System.Web.Extensions" />
    <Reference Include="System.Web.Helpers, Version=3.0.0.0, Culture=neutral, PublicKeyToken=31bf3856ad364e35, processorArchitecture=MSIL">
      <SpecificVersion>False</SpecificVersion>
      <HintPath>..\packages\Microsoft.AspNet.WebPages.3.2.3\lib\net45\System.Web.Helpers.dll</HintPath>
    </Reference>
    <Reference Include="System.Web.Http, Version=5.2.3.0, Culture=neutral, PublicKeyToken=31bf3856ad364e35, processorArchitecture=MSIL">
      <SpecificVersion>False</SpecificVersion>
      <HintPath>..\packages\Microsoft.AspNet.WebApi.Core.5.2.3\lib\net45\System.Web.Http.dll</HintPath>
    </Reference>
    <Reference Include="System.Web.Http.WebHost, Version=5.2.3.0, Culture=neutral, PublicKeyToken=31bf3856ad364e35, processorArchitecture=MSIL">
      <SpecificVersion>False</SpecificVersion>
      <HintPath>..\packages\Microsoft.AspNet.WebApi.WebHost.5.2.3\lib\net45\System.Web.Http.WebHost.dll</HintPath>
    </Reference>
    <Reference Include="System.Web.Mvc, Version=5.2.3.0, Culture=neutral, PublicKeyToken=31bf3856ad364e35, processorArchitecture=MSIL">
      <SpecificVersion>False</SpecificVersion>
      <HintPath>..\packages\Microsoft.AspNet.Mvc.5.2.3\lib\net45\System.Web.Mvc.dll</HintPath>
    </Reference>
    <Reference Include="System.Web.Optimization">
      <HintPath>..\packages\Microsoft.AspNet.Web.Optimization.1.1.3\lib\net40\System.Web.Optimization.dll</HintPath>
    </Reference>
    <Reference Include="System.Web.Razor, Version=3.0.0.0, Culture=neutral, PublicKeyToken=31bf3856ad364e35, processorArchitecture=MSIL">
      <SpecificVersion>False</SpecificVersion>
      <HintPath>..\packages\Microsoft.AspNet.Razor.3.2.3\lib\net45\System.Web.Razor.dll</HintPath>
    </Reference>
    <Reference Include="System.Web.Routing" />
    <Reference Include="System.Web.WebPages, Version=3.0.0.0, Culture=neutral, PublicKeyToken=31bf3856ad364e35, processorArchitecture=MSIL">
      <SpecificVersion>False</SpecificVersion>
      <HintPath>..\packages\Microsoft.AspNet.WebPages.3.2.3\lib\net45\System.Web.WebPages.dll</HintPath>
    </Reference>
    <Reference Include="System.Web.WebPages.Deployment, Version=3.0.0.0, Culture=neutral, PublicKeyToken=31bf3856ad364e35, processorArchitecture=MSIL">
      <SpecificVersion>False</SpecificVersion>
      <HintPath>..\packages\Microsoft.AspNet.WebPages.3.2.3\lib\net45\System.Web.WebPages.Deployment.dll</HintPath>
    </Reference>
    <Reference Include="System.Web.WebPages.Razor, Version=3.0.0.0, Culture=neutral, PublicKeyToken=31bf3856ad364e35, processorArchitecture=MSIL">
      <SpecificVersion>False</SpecificVersion>
      <HintPath>..\packages\Microsoft.AspNet.WebPages.3.2.3\lib\net45\System.Web.WebPages.Razor.dll</HintPath>
    </Reference>
    <Reference Include="System.Xml" />
    <Reference Include="System.Configuration" />
    <Reference Include="System.Xml.Linq" />
    <Reference Include="Thinktecture.IdentityModel, Version=3.4.6.0, Culture=neutral, Culture=neutral, processorArchitecture=MSIL">
      <SpecificVersion>False</SpecificVersion>
      <HintPath>..\packages\Thinktecture.IdentityModel.3.4.6\lib\net40\Thinktecture.IdentityModel.dll</HintPath>
    </Reference>
    <Reference Include="Unity.Mvc3, Version=1.2.0.0, Culture=neutral, processorArchitecture=MSIL">
      <SpecificVersion>False</SpecificVersion>
      <HintPath>..\packages\Unity.Mvc3.1.2\lib\net40\Unity.Mvc3.dll</HintPath>
    </Reference>
    <Reference Include="Unity.WebApi, Version=0.10.0.0, Culture=neutral, processorArchitecture=MSIL">
      <HintPath>..\packages\Unity.WebAPI.0.10\lib\net40\Unity.WebApi.dll</HintPath>
    </Reference>
    <Reference Include="WebGrease, Version=1.5.2.14234, Culture=neutral, PublicKeyToken=31bf3856ad364e35, processorArchitecture=MSIL">
      <SpecificVersion>False</SpecificVersion>
      <HintPath>..\packages\WebGrease.1.5.2\lib\WebGrease.dll</HintPath>
    </Reference>
  </ItemGroup>
  <ItemGroup>
    <Compile Include="App_GlobalResources\F09\F09StudentTrackingSheetResources.designer.cs">
      <DependentUpon>F09StudentTrackingSheetResources.resx</DependentUpon>
      <AutoGen>True</AutoGen>
      <DesignTime>True</DesignTime>
    </Compile>
    <Compile Include="App_GlobalResources\F09\F09StatementResources.designer.cs">
      <AutoGen>True</AutoGen>
      <DesignTime>True</DesignTime>
      <DependentUpon>F09StatementResources.resx</DependentUpon>
    </Compile>
    <Compile Include="App_Start\BundleConfig.cs" />
    <Compile Include="App_Start\F09RouteConfig.cs" />
    <Compile Include="App_Start\FilterConfig.cs" />
    <Compile Include="App_Start\RouteConfig.cs" />
    <Compile Include="Areas\Planning\Controllers\LocalTestController.cs" />
    <Compile Include="Areas\Planning\Controllers\TestController.cs" />
    <Compile Include="Areas\Planning\Models\Tests\TestEvaluation.cs" />
    <Compile Include="Areas\Planning\Models\Tests\TestEvaluationResult.cs" />
    <Compile Include="Areas\Planning\Models\Tests\TestScanRules.cs" />
    <Compile Include="Areas\Planning\PlanningAreaRegistration.cs" />
    <Compile Include="Areas\Student\Controllers\TestController.cs" />
    <Compile Include="Areas\Student\Models\Tests\TestCourses.cs" />
    <Compile Include="Areas\Student\Models\Tests\TestCourseSearch.cs" />
    <Compile Include="Areas\Student\Models\Tests\TestFaculty.cs" />
    <Compile Include="Areas\Student\Models\Tests\TestSections.cs" />
    <Compile Include="Areas\Student\Models\Tests\TestSectionsForCourses.cs" />
    <Compile Include="Areas\Student\StudentAreaRegistration.cs" />
    <Compile Include="AsanaDataSet.Designer.cs">
      <AutoGen>True</AutoGen>
      <DesignTime>True</DesignTime>
      <DependentUpon>AsanaDataSet.xsd</DependentUpon>
    </Compile>
    <Compile Include="Awards.Designer.cs">
      <AutoGen>True</AutoGen>
      <DesignTime>True</DesignTime>
      <DependentUpon>Awards.xsd</DependentUpon>
    </Compile>
    <Compile Include="Controllers\Base\AgreementPeriodsController.cs" />
    <Compile Include="Controllers\Base\CollectionConfigurationSettingsController.cs" />
    <Compile Include="Controllers\Base\TaxFormBoxCodesController.cs" />
    <Compile Include="Controllers\Base\CompoundConfigurationSettingsController.cs" />
    <Compile Include="Controllers\Base\DefaultSettingsController.cs" />
    <Compile Include="Controllers\Base\BulkLoadRequestController.cs" />
    <Compile Include="Controllers\Base\MappingSettingsController.cs" />
    <Compile Include="Controllers\Base\PersonAgreementsController.cs" />
    <Compile Include="Controllers\Base\PersonExternalEducationController.cs" />
    <Compile Include="Controllers\Base\AdmissionApplicationSupportingItemStatusesController.cs" />
    <Compile Include="Controllers\Base\AlternativeCredentialTypesController.cs" />
    <Compile Include="Controllers\Base\AttachmentCollectionsController.cs" />
    <Compile Include="Controllers\Base\AttachmentsController.cs" />
    <Compile Include="Controllers\Base\AuthenticationSchemeController.cs" />
    <Compile Include="Controllers\Base\ContentKeysController.cs" />
    <Compile Include="Controllers\Base\EmergencyContactTypesController.cs" />
    <Compile Include="Controllers\Base\EmergencyContactPhoneAvailabilitiesController.cs" />
    <Compile Include="Controllers\Base\CorrespondenceRequestsController.cs" />
    <Compile Include="Controllers\Base\CurrenciesController.cs" />
    <Compile Include="Controllers\Base\GenderIdentityTypesController.cs" />
    <Compile Include="Controllers\Base\MessageController.cs" />
    <Compile Include="Controllers\Base\OrganizationalPositionController.cs" />
    <Compile Include="Controllers\Base\OrganizationalPositionRelationshipsController.cs" />
    <Compile Include="Controllers\Base\NonPersonRelationshipsController.cs" />
    <Compile Include="Controllers\Base\PersonEmergencyContactsController.cs" />
    <Compile Include="Controllers\Base\PersonExternalEducationCredentialsController.cs" />
    <Compile Include="Controllers\Base\PersonMatchingRequestsController.cs" />
    <Compile Include="Controllers\Base\PersonSourcesController.cs" />
    <Compile Include="Controllers\Base\RegionsController.cs" />
    <Compile Include="Controllers\Base\RegionIsoCodesController.cs" />
    <Compile Include="Controllers\Base\RelationshipTypesController.cs" />
    <Compile Include="Controllers\Base\ResourcesController.cs" />
    <Compile Include="Controllers\Base\ExternalEmploymentsController.cs" />
    <Compile Include="Controllers\Base\OrganizationalPersonPositionsController.cs" />
    <Compile Include="Controllers\Base\OrganizationalRelationshipsController.cs" />
    <Compile Include="Controllers\Base\EmploymentVocationsController.cs" />
    <Compile Include="Controllers\Base\ExternalEmploymentPositionsController.cs" />
    <Compile Include="Controllers\Base\ExternalEmploymentStatusesController.cs" />
    <Compile Include="Controllers\Base\PersonalPronounTypesController.cs" />
    <Compile Include="Controllers\ColleagueFinance\VendorCommodityController.cs" />
    <Compile Include="Controllers\Student\RetentionAlertController.cs" />
    <Compile Include="Controllers\Base\SubregionIsoCodesController.cs" />
    <Compile Include="Controllers\Base\SubregionsController.cs" />
    <Compile Include="Controllers\Base\TaxFormComponentsController.cs" />
    <Compile Include="Controllers\Base\TaxFormsBaseController.cs" />
    <Compile Include="Controllers\Base\VeteranStatusesController.cs" />
    <Compile Include="Controllers\Base\CommerceTaxCodesController.cs" />
    <Compile Include="Controllers\Base\HealthCheckController.cs" />
    <Compile Include="Controllers\BudgetManagement\BudgetDevelopmentConfigurationController.cs" />
    <Compile Include="Controllers\BudgetManagement\BudgetDevelopmentController.cs" />
    <Compile Include="Controllers\BudgetManagement\BudgetReportingUnitController.cs" />
    <Compile Include="Controllers\BudgetManagement\BudgetOfficerController.cs" />
    <Compile Include="Controllers\ColleagueFinance\AccountingStringSubcomponentsController.cs" />
    <Compile Include="Controllers\ColleagueFinance\AccountingStringSubcomponentValuesController.cs" />
    <Compile Include="Controllers\ColleagueFinance\DocumentApprovalController.cs" />
    <Compile Include="Controllers\ColleagueFinance\DraftBudgetAdjustmentController.cs" />
    <Compile Include="Controllers\ColleagueFinance\FinanceQueryController.cs" />
    <Compile Include="Controllers\ColleagueFinance\ProcurementReturnReasonController.cs" />
    <Compile Include="Controllers\ColleagueFinance\TaxFormCodesController.cs" />
    <Compile Include="Controllers\ColleagueFinance\FixedAssetsController.cs" />
    <Compile Include="Controllers\ColleagueFinance\ApproversController.cs" />
    <Compile Include="Controllers\ColleagueFinance\ColleagueFinanceWebConfigurationsController.cs" />
    <Compile Include="Controllers\ColleagueFinance\ProcurementReceiptsController.cs" />
    <Compile Include="Controllers\ColleagueFinance\BudgetPhaseLineItemsController.cs" />
    <Compile Include="Controllers\ColleagueFinance\BudgetCodesController.cs" />
    <Compile Include="Controllers\ColleagueFinance\BudgetPhasesController.cs" />
    <Compile Include="Controllers\ColleagueFinance\FixedAssetCategoriesController.cs" />
    <Compile Include="Controllers\ColleagueFinance\FixedAssetTypesController.cs" />
    <Compile Include="Controllers\ColleagueFinance\GrantsController.cs" />
    <Compile Include="Controllers\ColleagueFinance\PaymentTransactionsController.cs" />
    <Compile Include="Controllers\ColleagueFinance\ColleagueFinanceTaxFormStatementsController.cs" />
    <Compile Include="Controllers\ColleagueFinance\ColleagueFinanceTaxFormPdfsController.cs" />
    <Compile Include="Controllers\ColleagueFinance\PurchasingArrangementsController.cs" />
<<<<<<< HEAD
    <Compile Include="Controllers\F09\ActiveRestrictionsController.cs" />
    <Compile Include="Controllers\F09\F09AdminTrackingSheetController.cs" />
    <Compile Include="Controllers\F09\F09EvalFormController.cs" />
    <Compile Include="Controllers\F09\F09EvalSelectController.cs" />
    <Compile Include="Controllers\F09\F09KaGradingController.cs" />
    <Compile Include="Controllers\F09\F09KaSelectController.cs" />
    <Compile Include="Controllers\F09\F09ReportController.cs" />
    <Compile Include="Controllers\F09\F09SsnController.cs" />
    <Compile Include="Controllers\F09\F09StuTrackingSheetController.cs" />
    <Compile Include="Controllers\F09\F09TuitionPaymentController.cs" />
    <Compile Include="Controllers\F09\ScholarshipApplicationController.cs" />
    <Compile Include="Controllers\F09\StudentAlumniDirectoriesController.cs" />
    <Compile Include="Controllers\F09\StudentRestrictionController.cs" />
=======
    <Compile Include="Controllers\ColleagueFinance\ReceiveProcurementsController.cs" />
    <Compile Include="Controllers\ColleagueFinance\VendorAddressUsagesController.cs" />
    <Compile Include="Controllers\ColleagueFinance\VendorContactsController.cs" />
>>>>>>> 7eab9c99
    <Compile Include="Controllers\HumanResources\CurrentBenefitsController.cs" />
    <Compile Include="Controllers\HumanResources\BenefitsEnrollmentController.cs" />
    <Compile Include="Controllers\HumanResources\EmployeeCompensationController.cs" />
    <Compile Include="Controllers\HumanResources\EmployeeLeaveRequestController.cs" />
    <Compile Include="Controllers\HumanResources\EmployeeSummaryController.cs" />
    <Compile Include="Controllers\HumanResources\BenefitsEnrollmentConfigurationController.cs" />
    <Compile Include="Controllers\HumanResources\LeaveBalanceConfigurationController.cs" />
    <Compile Include="Controllers\HumanResources\PersonStipendController.cs" />
    <Compile Include="Controllers\Planning\DegreePlanReviewRequestsController.cs" />
    <Compile Include="Controllers\Student\AdmissionApplicationSourcesController.cs" />
    <Compile Include="Controllers\Student\AptitudeAssessmentSourcesController.cs" />
    <Compile Include="Controllers\Student\EducationalGoalsController.cs" />
    <Compile Include="Controllers\Student\GradeSubschemesController.cs" />
    <Compile Include="Controllers\Student\ProspectOpportunitiesController.cs" />
    <Compile Include="Controllers\Student\ProspectOpportunitySourcesController.cs" />
    <Compile Include="Controllers\Student\StudentAcademicCredentialsController.cs" />
    <Compile Include="Controllers\Student\StudentAcademicPeriodsController.cs" />
    <Compile Include="Controllers\Student\StudentAcademicPeriodStatusesController.cs" />
    <Compile Include="Controllers\Student\SectionRegistrationsGradeOptionsController.cs" />
    <Compile Include="Controllers\Student\StudentCohortAssignmentsController.cs" />
    <Compile Include="Controllers\Student\StudentQuickRegistrationController.cs" />
    <Compile Include="Controllers\Student\StudentTagAssignmentsController.cs" />
    <Compile Include="Controllers\Student\StudentDegreePlansController.cs" />
    <Compile Include="Controllers\Student\StudentUnverifiedGradesSubmissionsController.cs" />
    <Compile Include="Controllers\Student\StudentTranscriptGradesOptionsController.cs" />
    <Compile Include="Controllers\Student\StudentTranscriptGradesController.cs" />
    <Compile Include="Controllers\Student\FinancialAidAcademicProgressStatusesController.cs" />
    <Compile Include="Controllers\Student\FinancialAidAcademicProgressTypesController.cs" />
    <Compile Include="Controllers\Student\StudentSectionAttendancesController.cs" />
    <Compile Include="Controllers\Student\StudentFinancialAidApplicationsController.cs" />
    <Compile Include="Controllers\Student\StudentFinancialAidOfficesController.cs" />
    <Compile Include="Controllers\Student\StudentFinancialAidAcademicProgressStatusesController.cs" />
    <Compile Include="Controllers\FinancialAid\FinancialAidExplanationsController.cs" />
    <Compile Include="Controllers\HumanResources\BargainingUnitsController.cs" />
    <Compile Include="Controllers\Base\PayableDepositAccountsController.cs" />
    <Compile Include="Controllers\Base\PayableDepositDirectivesController.cs" />
    <Compile Include="Controllers\Base\PersonGuardiansController.cs" />
    <Compile Include="Controllers\Base\AboutController.cs" />
    <Compile Include="Controllers\ColleagueFinance\AccountsPayableInvoicesController.cs" />
    <Compile Include="Controllers\ColleagueFinance\AccountFundsAvailableController.cs" />
    <Compile Include="Controllers\ColleagueFinance\FinancialDocumentTypesController.cs" />
    <Compile Include="Controllers\ColleagueFinance\FiscalPeriodsController.cs" />
    <Compile Include="Controllers\ColleagueFinance\LedgerActivitiesController.cs" />
    <Compile Include="Controllers\ColleagueFinance\BudgetAdjustmentsController.cs" />
    <Compile Include="Controllers\ColleagueFinance\ShippingMethodsController.cs" />
    <Compile Include="Controllers\ColleagueFinance\GeneralLedgerObjectCodesController.cs" />
    <Compile Include="Controllers\ColleagueFinance\FreeOnBoardTypesController.cs" />
    <Compile Include="Controllers\ColleagueFinance\BuyersController.cs" />
    <Compile Include="Controllers\ColleagueFinance\GeneralLedgerAccountsController.cs" />
    <Compile Include="Controllers\ColleagueFinance\PurchaseClassificationsController.cs" />
    <Compile Include="Controllers\ColleagueFinance\VendorHoldReasonsController.cs" />
    <Compile Include="Controllers\ColleagueFinance\AccountsPayableSourcesController.cs" />
    <Compile Include="Controllers\ColleagueFinance\CommodityUnitTypesController.cs" />
    <Compile Include="Controllers\ColleagueFinance\VendorPaymentTermsController.cs" />
    <Compile Include="Controllers\ColleagueFinance\CommodityCodesController.cs" />
    <Compile Include="Controllers\ColleagueFinance\VendorsController.cs" />
    <Compile Include="Controllers\ColleagueFinance\VendorClassificationsController.cs" />
    <Compile Include="Controllers\Base\TextDocumentsController.cs" />
    <Compile Include="Controllers\Student\StudentFinancialAidNeedSummariesController.cs" />
    <Compile Include="Controllers\Student\FinancialAidApplicationOutcomesController.cs" />
    <Compile Include="Controllers\Student\FinancialAidAwardPeriodsController.cs" />
    <Compile Include="Controllers\Student\FinancialAidFundCategoriesController.cs" />
    <Compile Include="Controllers\Student\FinancialAidFundClassificationsController.cs" />
    <Compile Include="Controllers\Student\FinancialAidFundsController.cs" />
    <Compile Include="Controllers\Student\StudentFinancialAidAwardsController.cs" />
    <Compile Include="Controllers\HumanResources\ContractTypesController.cs" />
    <Compile Include="Controllers\HumanResources\DirectDepositsController.cs" />
    <Compile Include="Controllers\HumanResources\EarningsTypeGroupsController.cs" />
    <Compile Include="Controllers\HumanResources\EmployeeLeavePlansController.cs" />
    <Compile Include="Controllers\HumanResources\EmployeeLeaveTransactionsController.cs" />
    <Compile Include="Controllers\HumanResources\EmploymentOrganizationsController.cs" />
    <Compile Include="Controllers\HumanResources\EmploymentProficiencyLevelsController.cs" />
    <Compile Include="Controllers\HumanResources\EmploymentProficienciesController.cs" />
    <Compile Include="Controllers\HumanResources\FacultyContractsController.cs" />
    <Compile Include="Controllers\HumanResources\InstitutionEmployersController.cs" />
    <Compile Include="Controllers\HumanResources\InstitutionJobSupervisorsController.cs" />
    <Compile Include="Controllers\HumanResources\InstructorTenureTypesController.cs" />
    <Compile Include="Controllers\HumanResources\JobApplicationSourcesController.cs" />
    <Compile Include="Controllers\HumanResources\JobApplicationStatusesController.cs" />
    <Compile Include="Controllers\HumanResources\LeavePlansController.cs" />
    <Compile Include="Controllers\HumanResources\PayClassesController.cs" />
    <Compile Include="Controllers\HumanResources\LoadPeriodsController.cs" />
    <Compile Include="Controllers\HumanResources\PayrollDeductionArrangementsController.cs" />
    <Compile Include="Controllers\HumanResources\ContributionPayrollDeductionsController.cs" />
    <Compile Include="Controllers\HumanResources\InstitutionJobsController.cs" />
    <Compile Include="Controllers\HumanResources\JobChangeReasonsController.cs" />
    <Compile Include="Controllers\HumanResources\EmploymentClassificationsController.cs" />
    <Compile Include="Controllers\HumanResources\EmploymentTerminationReasonsController.cs" />
    <Compile Include="Controllers\HumanResources\PayrollDepositDirectivesController.cs" />
    <Compile Include="Controllers\HumanResources\PayClassificationsController.cs" />
    <Compile Include="Controllers\HumanResources\PayStatementConfigurationController.cs" />
    <Compile Include="Controllers\HumanResources\PersonAchievementsController.cs" />
    <Compile Include="Controllers\HumanResources\PersonEmploymentProficienciesController.cs" />
    <Compile Include="Controllers\HumanResources\PersonEmploymentReferencesController.cs" />
    <Compile Include="Controllers\HumanResources\PersonPublicationsController.cs" />
    <Compile Include="Controllers\HumanResources\PositionClassificationsController.cs" />
    <Compile Include="Controllers\HumanResources\ProficiencyLicensingAuthoritiesController.cs" />
    <Compile Include="Controllers\HumanResources\PublicationTypesController.cs" />
    <Compile Include="Controllers\HumanResources\PayStatementsController.cs" />
    <Compile Include="Controllers\HumanResources\RehireTypesController.cs" />
    <Compile Include="Controllers\Base\GradeModesController.cs" />
    <Compile Include="Controllers\Base\RoomCharacteristicsController.cs" />
    <Compile Include="Controllers\Base\PersonFiltersController.cs" />
    <Compile Include="Controllers\Base\PersonalRelationshipStatusesController.cs" />
    <Compile Include="Controllers\Base\EducationalInstitutionsController.cs" />
    <Compile Include="Controllers\Base\EducationalInstitutionUnitsController.cs" />
    <Compile Include="Controllers\Base\IdentityDocumentTypesController.cs" />
    <Compile Include="Controllers\Base\CommentsController.cs" />
    <Compile Include="Controllers\Base\CommentSubjectAreaController.cs" />
    <Compile Include="Controllers\Base\AddressTypesController.cs" />
    <Compile Include="Controllers\Base\MiscellaneousTextController.cs" />
    <Compile Include="Controllers\Base\PersonalRelationshipsController.cs" />
    <Compile Include="Controllers\Base\PersonHoldsController.cs" />
    <Compile Include="Controllers\Base\PersonHoldTypesController.cs" />
    <Compile Include="Controllers\Base\PersonNameTypesController.cs" />
    <Compile Include="Controllers\Base\PersonContactsController.cs" />
    <Compile Include="Controllers\Base\ReligionsController.cs" />
    <Compile Include="Controllers\Base\SourceContextController.cs" />
    <Compile Include="Controllers\Base\SocialMediaTypesController.cs" />
    <Compile Include="Controllers\Base\AddressesController.cs" />
    <Compile Include="Controllers\Base\AcademicCredentialsController.cs" />
    <Compile Include="Controllers\Base\BankingInformationConfigurationsController.cs" />
    <Compile Include="Controllers\Base\GeographicAreasController.cs" />
    <Compile Include="Controllers\Base\PrivacyStatusesController.cs" />
    <Compile Include="Controllers\Base\GeographicAreaTypesController.cs" />
    <Compile Include="Controllers\Base\CitizenshipStatusesController.cs" />
    <Compile Include="Controllers\Base\BanksController.cs" />
    <Compile Include="Controllers\Base\RoomTypesController.cs" />
    <Compile Include="Controllers\Base\PersonalRelationshipTypesController.cs" />
    <Compile Include="Controllers\Base\InstructionalPlatformsController.cs" />
    <Compile Include="Controllers\Base\OtherHonorsController.cs" />
    <Compile Include="Controllers\Planning\AdvisementsCompleteController.cs" />
    <Compile Include="Controllers\Planning\PlanningConfigurationController.cs" />
    <Compile Include="Controllers\Student\AccountingCodeCategoriesController.cs" />
    <Compile Include="Controllers\Student\AdmissionApplicationStatusTypesController.cs" />
    <Compile Include="Controllers\Student\AdmissionApplicationSupportingItemTypesController.cs" />
    <Compile Include="Controllers\Student\AdmissionDecisionsController.cs" />
    <Compile Include="Controllers\Student\AttendanceCategoriesController.cs" />
    <Compile Include="Controllers\Student\BookOptionsController.cs" />
    <Compile Include="Controllers\Student\StudentUnverifiedGradesController.cs" />
    <Compile Include="Controllers\Student\CourseTitleTypesController.cs" />
    <Compile Include="Controllers\Student\DropReasonsController.cs" />
    <Compile Include="Controllers\Student\ExternalEducationController.cs" />
    <Compile Include="Controllers\Student\AdministrativeInstructionalMethodsController.cs" />
    <Compile Include="Controllers\Student\HousingAssignmentController.cs" />
    <Compile Include="Controllers\Student\HousingResidentTypesController.cs" />
    <Compile Include="Controllers\Student\HousingRequestsController.cs" />
    <Compile Include="Controllers\Student\InstructionalDeliveryMethodsController.cs" />
    <Compile Include="Controllers\Student\MealPlanRequestsController.cs" />
    <Compile Include="Controllers\Student\NonAcademicAttendanceEventTypesController.cs" />
    <Compile Include="Controllers\Student\NonAcademicAttendanceRequirementsController.cs" />
    <Compile Include="Controllers\Student\NonAcademicAttendancesController.cs" />
    <Compile Include="Controllers\Student\NonAcademicEventsController.cs" />
    <Compile Include="Controllers\Student\AdministrativePeriodsController.cs" />
    <Compile Include="Controllers\Student\SectionTextbooksController.cs" />
    <Compile Include="Controllers\Student\SectionDescriptionTypesController.cs" />
    <Compile Include="Controllers\Student\SectionTitleTypesController.cs" />
    <Compile Include="Controllers\Student\StudentAdmissionDecisionsController.cs" />
    <Compile Include="Controllers\Student\AdmissionDecisionTypesController.cs" />
    <Compile Include="Controllers\Student\RoomRatesController.cs" />
    <Compile Include="Controllers\Student\SectionInstructorsController.cs" />
    <Compile Include="Controllers\Student\SectionAttendancesController.cs" />
    <Compile Include="Controllers\Student\StudentCourseTransferController.cs" />
    <Compile Include="Controllers\Student\StudentGradePointAveragesController.cs" />
    <Compile Include="Controllers\Student\StudentMealPlansController.cs" />
    <Compile Include="Controllers\Student\MealPlanRatesController.cs" />
    <Compile Include="Controllers\Student\AcademicDisciplinesController.cs" />
    <Compile Include="Controllers\Base\CommencementSitesController.cs" />
    <Compile Include="Controllers\Base\CountriesController.cs" />
    <Compile Include="Controllers\Base\EmailTypesController.cs" />
    <Compile Include="Controllers\Base\LocationTypesController.cs" />
    <Compile Include="Controllers\Base\PhoneNumbersController.cs" />
    <Compile Include="Controllers\Base\InstitutionsController.cs" />
    <Compile Include="Controllers\Base\ApprovalsController.cs" />
    <Compile Include="Controllers\Base\BuildingsController.cs" />
    <Compile Include="Controllers\Base\CitizenTypesController.cs" />
    <Compile Include="Controllers\Base\CommunicationCodesController.cs" />
    <Compile Include="Controllers\Base\DisabilityTypesController.cs" />
    <Compile Include="Controllers\Base\DivisionsController.cs" />
    <Compile Include="Controllers\Base\PhoneTypesController.cs" />
    <Compile Include="Controllers\Base\StatesController.cs" />
    <Compile Include="Controllers\Base\TaxFormConsentsController.cs" />
    <Compile Include="Controllers\Base\RelationshipsController.cs" />
    <Compile Include="Controllers\Base\WorkTasksController.cs" />
    <Compile Include="Controllers\ColleagueFinance\AccountingStringsController.cs" />
    <Compile Include="Controllers\ColleagueFinance\GeneralLedgerConfigurationController.cs" />
    <Compile Include="Controllers\ColleagueFinance\GeneralLedgerActivityDetailsController.cs" />
    <Compile Include="Controllers\ColleagueFinance\GeneralLedgerTransactionsController.cs" />
    <Compile Include="Controllers\ColleagueFinance\FiscalYearsController.cs" />
    <Compile Include="Controllers\ColleagueFinance\CostCentersController.cs" />
    <Compile Include="Controllers\ColleagueFinance\RecurringVouchersController.cs" />
    <Compile Include="Controllers\Finance\StudentStatementsController.cs" />
    <Compile Include="Controllers\ColleagueFinance\AccountsPayableTaxesController.cs" />
    <Compile Include="Controllers\ColleagueFinance\AccountsPayableTypesController.cs" />
    <Compile Include="Controllers\ColleagueFinance\JournalEntriesController.cs" />
    <Compile Include="Controllers\ColleagueFinance\PurchaseOrdersController.cs" />
    <Compile Include="Controllers\ColleagueFinance\BlanketPurchaseOrdersController.cs" />
    <Compile Include="Controllers\ColleagueFinance\RequisitionsController.cs" />
    <Compile Include="Controllers\ColleagueFinance\VouchersController.cs" />
    <Compile Include="Controllers\FinancialAid\AcademicProgressAppealCodesController.cs" />
    <Compile Include="Controllers\FinancialAid\AcademicProgressEvaluationsController.cs" />
    <Compile Include="Controllers\FinancialAid\AcademicProgressStatusesController.cs" />
    <Compile Include="Controllers\FinancialAid\AwardLetterConfigurationsController.cs" />
    <Compile Include="Controllers\FinancialAid\AwardPackageChangeRequestsController.cs" />
    <Compile Include="Controllers\FinancialAid\AwardsController.cs" />
    <Compile Include="Controllers\FinancialAid\AwardStatusesController.cs" />
    <Compile Include="Controllers\FinancialAid\AwardCategoriesController.cs" />
    <Compile Include="Controllers\FinancialAid\AwardTypesController.cs" />
    <Compile Include="Controllers\FinancialAid\AwardYearsController.cs" />
    <Compile Include="Controllers\FinancialAid\FinancialAidBudgetComponentsController.cs" />
    <Compile Include="Controllers\FinancialAid\FafsaController.cs" />
    <Compile Include="Controllers\FinancialAid\FinancialAidChecklistItemsController.cs" />
    <Compile Include="Controllers\FinancialAid\FinancialAidPersonController.cs" />
    <Compile Include="Controllers\FinancialAid\OutsideAwardsController.cs" />
    <Compile Include="Controllers\FinancialAid\ProfileApplicationsController.cs" />
    <Compile Include="Controllers\FinancialAid\ShoppingSheetsController.cs" />
    <Compile Include="Controllers\FinancialAid\StudentAwardsController.cs" />
    <Compile Include="Controllers\FinancialAid\StudentDefaultAwardPeriodController.cs" />
    <Compile Include="Controllers\FinancialAid\StudentFinancialAidBudgetComponentsController.cs" />
    <Compile Include="Controllers\FinancialAid\StudentFinancialAidChecklistsController.cs" />
    <Compile Include="Controllers\FinancialAid\StudentNsldsInformationController.cs" />
    <Compile Include="Controllers\HumanResources\EmployeesController.cs" />
    <Compile Include="Controllers\HumanResources\EarningTypesController.cs" />
    <Compile Include="Controllers\HumanResources\HumanResourcesController.cs" />
    <Compile Include="Controllers\HumanResources\DeductionTypesController.cs" />
    <Compile Include="Controllers\HumanResources\PayrollDeductionArrangementChangeReasonsController.cs" />
    <Compile Include="Controllers\HumanResources\PayCyclesController.cs" />
    <Compile Include="Controllers\HumanResources\EmploymentLeaveOfAbsenceReasonsController.cs" />
    <Compile Include="Controllers\HumanResources\PersonPositionsController.cs" />
    <Compile Include="Controllers\HumanResources\PersonPositionWagesController.cs" />
    <Compile Include="Controllers\HumanResources\PersonEmploymentStatusesController.cs" />
    <Compile Include="Controllers\HumanResources\InstitutionPositionsController.cs" />
    <Compile Include="Controllers\HumanResources\PositionsController.cs" />
    <Compile Include="Controllers\HumanResources\HumanResourcesTaxFormPdfsController.cs" />
    <Compile Include="Controllers\HumanResources\HumanResourcesTaxFormStatementsController.cs" />
    <Compile Include="Controllers\HumanResources\TaxFormStatementsController.cs" />
    <Compile Include="Controllers\ResourceFileEditorController.cs" />
    <Compile Include="Controllers\Student\AdmissionApplicationsController.cs" />
    <Compile Include="Controllers\Student\AdmissionApplicationTypesController.cs" />
    <Compile Include="Controllers\Student\AdmissionApplicationWithdrawalReasonsController.cs" />
    <Compile Include="Controllers\Student\AdmissionResidencyTypesController.cs" />
    <Compile Include="Controllers\Student\AptitudeAssessmentsController.cs" />
    <Compile Include="Controllers\Student\AssessmentCalculationMethodsController.cs" />
    <Compile Include="Controllers\Student\AptitudeAssessmentTypesController.cs" />
    <Compile Include="Controllers\Student\AdmissionPopulationsController.cs" />
    <Compile Include="Controllers\Student\AcademicPeriodsController.cs" />
    <Compile Include="Controllers\Student\AcademicCatalogController.cs" />
    <Compile Include="Controllers\Student\FALinkController.cs" />
    <Compile Include="Controllers\Student\AssessmentPercentileTypesController.cs" />
    <Compile Include="Controllers\Student\AssessmentSpecialCircumstancesController.cs" />
    <Compile Include="Controllers\Student\BillingOverrideReasonsController.cs" />
    <Compile Include="Controllers\Student\FloorCharacteristicsController.cs" />
    <Compile Include="Controllers\Student\InstructorCategoriesController.cs" />
    <Compile Include="Controllers\Student\InstructorsController.cs" />
    <Compile Include="Controllers\Student\InstructorStaffTypesController.cs" />
    <Compile Include="Controllers\Student\RoommateCharacteristicsController.cs" />
    <Compile Include="Controllers\Student\StudentAdvisorRelationshipsController.cs" />
    <Compile Include="Controllers\Student\StudentAptitudeAssessmentsController.cs" />
    <Compile Include="Controllers\Student\StudentAcademicStandingsController.cs" />
    <Compile Include="Controllers\Student\StudentPaymentsController.cs" />
    <Compile Include="Controllers\Student\FinancialAidYearsController.cs" />
    <Compile Include="Controllers\Student\ResidencyTypesController.cs" />
    <Compile Include="Controllers\Student\StudentChargesController.cs" />
    <Compile Include="Controllers\Student\StudentAcademicPeriodProfilesController.cs" />
    <Compile Include="Controllers\Student\StudentAcademicProgramsController.cs" />
    <Compile Include="Controllers\Student\AcademicStandingsController.cs" />
    <Compile Include="Controllers\Student\CampusInvolvementsController.cs" />
    <Compile Include="Controllers\Student\CampusOrganizationsController.cs" />
    <Compile Include="Controllers\Student\CampusOrganizationTypesController.cs" />
    <Compile Include="Controllers\Student\CampusInvolvementRolesController.cs" />
    <Compile Include="Controllers\Student\AccountReceivableTypesController.cs" />
    <Compile Include="Controllers\Base\PersonVisasController.cs" />
    <Compile Include="Controllers\Student\AccountingCodesController.cs" />
    <Compile Include="Controllers\Student\AcademicPeriodEnrollmentStatusesController.cs" />
    <Compile Include="Controllers\Student\SectionCrosslistsController.cs" />
    <Compile Include="Controllers\Student\SourcesController.cs" />
    <Compile Include="Controllers\Student\SectionsMaximumController.cs" />
    <Compile Include="Controllers\Student\StudentClassificationsController.cs" />
    <Compile Include="Controllers\Student\StudentAttendanceController.cs" />
    <Compile Include="Controllers\Student\StudentRegistrationEligibilitiesController.cs" />
    <Compile Include="Controllers\Student\StudentRequestsController.cs" />
    <Compile Include="Controllers\Student\HoldRequestTypesController.cs" />
    <Compile Include="Controllers\Student\StudentCohortsController.cs" />
    <Compile Include="Controllers\Student\StudentResidentialCategoriesController.cs" />
    <Compile Include="Controllers\Student\StudentSectionWaitlistsController.cs" />
    <Compile Include="Controllers\Student\StudentStatusesController.cs" />
    <Compile Include="Controllers\Student\StudentTagsController.cs" />
    <Compile Include="Controllers\Student\StudentTaxFormPdfsController.cs" />
    <Compile Include="Controllers\Student\StudentTaxFormStatementsController.cs" />
    <Compile Include="Controllers\Student\AddAuthorizationsController.cs" />
    <Compile Include="Controllers\Student\YearlyCyclesController.cs" />
    <Compile Include="Controllers\Student\SessionCyclesController.cs" />
    <Compile Include="Controllers\Student\CapSizesController.cs" />
    <Compile Include="Controllers\Student\ClassLevelsController.cs" />
    <Compile Include="Controllers\Student\AffiliationsController.cs" />
    <Compile Include="Controllers\Student\GradesController.cs" />
    <Compile Include="Controllers\Student\SectionGradeTypesController.cs" />
    <Compile Include="Controllers\Base\GradeChangeReasonsController.cs" />
    <Compile Include="Controllers\Student\SectionRegistrationsController.cs" />
    <Compile Include="Controllers\Student\GownSizesController.cs" />
    <Compile Include="Controllers\Student\GraduationApplicationsController.cs" />
    <Compile Include="Controllers\Student\EnrollmentStatusesController.cs" />
    <Compile Include="Controllers\Student\SectionRegistrationStatusesController.cs" />
    <Compile Include="Controllers\Student\PetitionStatusesController.cs" />
    <Compile Include="Controllers\Student\RegistrationOptionsController.cs" />
    <Compile Include="Controllers\Student\SectionPermissionsController.cs" />
    <Compile Include="Controllers\Student\SectionTransferStatusesController.cs" />
    <Compile Include="Controllers\Student\StudentAffiliationsController.cs" />
    <Compile Include="Controllers\Student\StudentConfigurationController.cs" />
    <Compile Include="Controllers\Student\StudentPetitionReasonsController.cs" />
    <Compile Include="Controllers\Student\StudentPetitionsController.cs" />
    <Compile Include="Controllers\Student\StudentTermsController.cs" />
    <Compile Include="Controllers\Student\EducationHistoryController.cs" />
    <Compile Include="Controllers\Student\StudentStandingsController.cs" />
    <Compile Include="Controllers\Student\AcademicHistoryController.cs" />
    <Compile Include="Controllers\Student\AcademicProgramsController.cs" />
    <Compile Include="Controllers\Student\StudentProgramsController.cs" />
    <Compile Include="Controllers\Student\CreditTypesController.cs" />
    <Compile Include="Controllers\Student\FederalCourseClassificationsController.cs" />
    <Compile Include="Controllers\Base\FrequencyCodesController.cs" />
    <Compile Include="Controllers\Base\DegreeTypesController.cs" />
    <Compile Include="Controllers\Base\DenominationsController.cs" />
    <Compile Include="Controllers\Base\HealthConditionsController.cs" />
    <Compile Include="Controllers\Base\DepartmentsController.cs" />
    <Compile Include="Controllers\Base\ECommerceController.cs" />
    <Compile Include="Controllers\Base\EthnicitiesController.cs" />
    <Compile Include="Controllers\Base\EventsController.cs" />
    <Compile Include="Controllers\Base\ImportantNumbersController.cs" />
    <Compile Include="Controllers\Base\InstitutionTypesController.cs" />
    <Compile Include="Controllers\Base\ConfigurationController.cs" />
    <Compile Include="Controllers\Base\InterestsController.cs" />
    <Compile Include="Controllers\Base\LanguagesController.cs" />
    <Compile Include="Controllers\Base\LocationsController.cs" />
    <Compile Include="Controllers\Base\MaritalStatusesController.cs" />
    <Compile Include="Controllers\Base\OfficeCodesController.cs" />
    <Compile Include="Controllers\Base\ProspectSourcesController.cs" />
    <Compile Include="Controllers\Base\PersonsController.cs" />
    <Compile Include="Controllers\Base\OrganizationsController.cs" />
    <Compile Include="Controllers\Base\PhotosController.cs" />
    <Compile Include="Controllers\FinancialAid\AverageAwardPackagesController.cs" />
    <Compile Include="Controllers\FinancialAid\AwardLettersController.cs" />
    <Compile Include="Controllers\FinancialAid\AwardPeriodsController.cs" />
    <Compile Include="Controllers\FinancialAid\FinancialAidApplicationsController.cs" />
    <Compile Include="Controllers\FinancialAid\FinancialAidCounselorsController.cs" />
    <Compile Include="Controllers\FinancialAid\FinancialAidLinksController.cs" />
    <Compile Include="Controllers\FinancialAid\FinancialAidOfficesController.cs" />
    <Compile Include="Controllers\FinancialAid\IpedsInstitutionsController.cs" />
    <Compile Include="Controllers\FinancialAid\LoanRequestsController.cs" />
    <Compile Include="Controllers\FinancialAid\StudentAwardYearsController.cs" />
    <Compile Include="Controllers\FinancialAid\StudentDocumentsController.cs" />
    <Compile Include="Controllers\FinancialAid\StudentLoanLimitationsController.cs" />
    <Compile Include="Controllers\FinancialAid\StudentLoanSummaryController.cs" />
    <Compile Include="Controllers\Base\PrefixesController.cs" />
    <Compile Include="Controllers\Base\RacesController.cs" />
    <Compile Include="Controllers\Base\RolesController.cs" />
    <Compile Include="Controllers\Base\RoomsController.cs" />
    <Compile Include="Controllers\Base\PersonRestrictionTypesController.cs" />
    <Compile Include="Controllers\Base\SitesController.cs" />
    <Compile Include="Controllers\Base\StaffController.cs" />
    <Compile Include="Controllers\Base\SuffixesController.cs" />
    <Compile Include="Controllers\Base\VersionController.cs" />
    <Compile Include="Controllers\Base\VisaTypesController.cs" />
    <Compile Include="Controllers\Student\StudentWaiverReasonsController.cs" />
    <Compile Include="Controllers\Student\StudentWaiversController.cs" />
    <Compile Include="dsPrograms.Designer.cs">
      <AutoGen>True</AutoGen>
      <DesignTime>True</DesignTime>
      <DependentUpon>dsPrograms.xsd</DependentUpon>
    </Compile>
    <Compile Include="Models\ApiStatusModel.cs" />
    <Compile Include="Models\ResourceFileModel.cs" />
    <Compile Include="Models\ResourceFileEntryModel.cs" />
    <Compile Include="Utility\AppConfigUtility.cs" />
    <Compile Include="Utility\IntegrationApiUtility.cs" />
    <Compile Include="Controllers\Finance\AccountActivityController.cs" />
    <Compile Include="Controllers\Finance\AccountDueController.cs" />
    <Compile Include="Controllers\Finance\FinanceConfigurationController.cs" />
    <Compile Include="Controllers\Finance\DepositsController.cs" />
    <Compile Include="Controllers\Finance\PaymentControlsController.cs" />
    <Compile Include="Controllers\Finance\PaymentPlansController.cs" />
    <Compile Include="Controllers\Base\SchoolsController.cs" />
    <Compile Include="Controllers\Base\SpecialNeedsController.cs" />
    <Compile Include="Controllers\Finance\ReceivablesController.cs" />
    <Compile Include="Controllers\Planning\AdviseesController.cs" />
    <Compile Include="Controllers\Planning\AdvisorsController.cs" />
    <Compile Include="Controllers\Planning\DegreePlansController.cs" />
    <Compile Include="Controllers\Planning\PlanningStudentsController.cs" />
    <Compile Include="Controllers\Student\AcademicLevelsController.cs" />
    <Compile Include="Controllers\Student\AdmittedStatusesController.cs" />
    <Compile Include="Controllers\Student\ApplicantsController.cs" />
    <Compile Include="Controllers\Student\ApplicationInfluencesController.cs" />
    <Compile Include="Controllers\Student\ApplicationStatusesController.cs" />
    <Compile Include="Controllers\Student\ApplicationStatusCategoriesController.cs" />
    <Compile Include="Controllers\Student\TranscriptGroupingsController.cs" />
    <Compile Include="Controllers\Student\NoncourseStatusesController.cs" />
    <Compile Include="Controllers\Student\RecruiterController.cs" />
    <Compile Include="Controllers\Student\ExternalTranscriptStatusesController.cs" />
    <Compile Include="Controllers\Student\PreferredSectionsController.cs" />
    <Compile Include="Controllers\Student\TestResultsController.cs" />
    <Compile Include="Controllers\Student\TopicCodesController.cs" />
    <Compile Include="Controllers\Student\AdvisorTypesController.cs" />
    <Compile Include="Controllers\Student\FacultyController.cs" />
    <Compile Include="Controllers\Student\BooksController.cs" />
    <Compile Include="Controllers\Student\CareerGoalsController.cs" />
    <Compile Include="Controllers\Student\CcdsController.cs" />
    <Compile Include="Controllers\Student\InstructionalMethodsController.cs" />
    <Compile Include="Controllers\Student\LocalCourseClassificationsController.cs" />
    <Compile Include="Controllers\Student\ProgramsController.cs" />
    <Compile Include="Controllers\Student\RequirementsController.cs" />
    <Compile Include="Controllers\Student\RestrictionTypesController.cs" />
    <Compile Include="Controllers\Student\SpecializationsController.cs" />
    <Compile Include="Controllers\Student\MinorsController.cs" />
    <Compile Include="Controllers\Student\InstructionalEventsController.cs" />
    <Compile Include="Controllers\Student\CourseLevelsController.cs" />
    <Compile Include="Controllers\Student\CoursesController.cs" />
    <Compile Include="Controllers\Student\CourseStatusesController.cs" />
    <Compile Include="Controllers\Student\CourseTypesController.cs" />
    <Compile Include="Controllers\Student\CreditCategoriesController.cs" />
    <Compile Include="Controllers\Student\DegreesController.cs" />
    <Compile Include="Controllers\Student\GradeSchemesController.cs" />
    <Compile Include="Controllers\Student\MajorsController.cs" />
    <Compile Include="Controllers\Student\SectionsController.cs" />
    <Compile Include="Controllers\SessionController.cs" />
    <Compile Include="Controllers\Finance\PaymentController.cs" />
    <Compile Include="Controllers\Student\StudentTypesController.cs" />
    <Compile Include="Controllers\Student\StudentLoadsController.cs" />
    <Compile Include="Controllers\Student\StudentsController.cs" />
    <Compile Include="Controllers\Student\SubjectsController.cs" />
    <Compile Include="Controllers\Student\TermsController.cs" />
    <Compile Include="Controllers\Student\TestsController.cs" />
    <Compile Include="Controllers\Student\TranscriptCategoriesController.cs" />
    <Compile Include="Controllers\AdminController.cs" />
    <Compile Include="Controllers\HomeController.cs" />
    <Compile Include="Controllers\UsersController.cs" />
    <Compile Include="Controllers\UtilitiesController.cs" />
    <Compile Include="Converters\ColleagueDateTimeConverter.cs" />
    <Compile Include="Bootstrapper.cs" />
    <Compile Include="Global.asax.cs">
      <DependentUpon>Global.asax</DependentUpon>
    </Compile>
    <Compile Include="Models\ApiSettingsModel.cs" />
    <Compile Include="Models\ApiSettingsProfileModel.cs" />
    <Compile Include="Models\ApiTests.cs" />
    <Compile Include="Models\CacheSettingsModel.cs" />
    <Compile Include="Models\IntegrationApiErrorMessage.cs" />
    <Compile Include="Models\ReportSettingsModel.cs" />
    <Compile Include="Models\PhotoSettingsModel.cs" />
    <Compile Include="Models\TestConnection.cs" />
    <Compile Include="Models\TestLogin.cs" />
    <Compile Include="Models\WebApiSettings.cs" />
    <Compile Include="Modules\ColleagueBasicAuthenticationModule.cs" />
    <Compile Include="Properties\AssemblyInfo.cs" />
    <Compile Include="Licensing\ModuleConstants.cs" />
  </ItemGroup>
  <ItemGroup>
    <Content Include="App_Data\F09Readme.txt" />
    <Content Include="Content\icons\ellucian-icon-sprite.svg" />
    <Content Include="Content\Images\719x94.jpg" />
    <Content Include="Content\Images\custom-header-logo.png" />
    <Content Include="Content\Images\ellucian-logo.png" />
    <Content Include="Content\Images\FGUlogo.png" />
    <Content Include="Content\Images\fgu_logo_2.png" />
    <Content Include="Content\Images\fgu_logo_3.jpg" />
    <Content Include="Content\Images\fgu_logo_3.png" />
    <Content Include="Content\Images\logo.png" />
    <Content Include="Content\themes\base\ellucianStyle.css" />
    <Content Include="Content\themes\base\Site.css" />
    <Compile Include="Controllers\Student\MealTypesController.cs" />
    <Compile Include="Controllers\Student\MealPlansController.cs" />
    <Compile Include="Controllers\ColleagueFinance\ShipToDestinationsController.cs" />
    <Compile Include="Controllers\HumanResources\EmploymentPerformanceReviewTypesController.cs" />
    <Compile Include="Controllers\HumanResources\EmploymentPerformanceReviewRatingsController.cs" />
    <Compile Include="Controllers\HumanResources\EmploymentPerformanceReviewsController.cs" />
    <Compile Include="Controllers\HumanResources\LeaveTypesController.cs" />
    <Compile Include="Controllers\Student\SectionStatusesController.cs" />
    <Compile Include="Controllers\HumanResources\LeaveCategoriesController.cs" />
    <Compile Include="Controllers\HumanResources\DeductionCategoriesController.cs" />
    <Compile Include="Controllers\HumanResources\CostCalculationMethodsController.cs" />
    <Compile Include="Controllers\HumanResources\EmploymentFrequenciesController.cs" />
    <Compile Include="Controllers\HumanResources\PayScalesController.cs" />
    <Compile Include="Controllers\HumanResources\JobApplicationsController.cs" />
    <Compile Include="Controllers\HumanResources\BeneficiaryPreferenceTypesController.cs" />
    <Compile Include="Controllers\HumanResources\PersonBenefitDependentsController.cs" />
    <Compile Include="Controllers\HumanResources\EmploymentDepartmentsController.cs" />
    <Compile Include="Controllers\Student\AdmissionApplicationSupportingItemsController.cs" />
    <Compile Include="Controllers\HumanResources\PersonBeneficiariesController.cs" />
    <Compile Include="Controllers\HumanResources\PayPeriodsController.cs" />
    <Compile Include="Controllers\Student\CourseTopicsController.cs" />
    <Compile Include="Controllers\Base\RelationshipStatusesController.cs" />
    <Compile Include="Controllers\Student\ChargeAssessmentMethodsController.cs" />
    <Compile Include="Controllers\Student\CourseTransferStatusesController.cs" />
    <Compile Include="Controllers\Base\ConfigurationSettingsController.cs" />
    <Content Include="Images\unofficial-watermark.png" />
    <Content Include="Images\report-logo.png" />
    <Content Include="Content\themes\base\images\ui-bg_flat_0_aaaaaa_40x100.png" />
    <Content Include="Content\themes\base\images\ui-bg_flat_75_ffffff_40x100.png" />
    <Content Include="Content\themes\base\images\ui-bg_glass_55_fbf9ee_1x400.png" />
    <Content Include="Content\themes\base\images\ui-bg_glass_65_ffffff_1x400.png" />
    <Content Include="Content\themes\base\images\ui-bg_glass_75_dadada_1x400.png" />
    <Content Include="Content\themes\base\images\ui-bg_glass_75_e6e6e6_1x400.png" />
    <Content Include="Content\themes\base\images\ui-bg_glass_95_fef1ec_1x400.png" />
    <Content Include="Content\themes\base\images\ui-bg_highlight-soft_75_cccccc_1x100.png" />
    <Content Include="Content\themes\base\images\ui-icons_222222_256x240.png" />
    <Content Include="Content\themes\base\images\ui-icons_2e83ff_256x240.png" />
    <Content Include="Content\themes\base\images\ui-icons_454545_256x240.png" />
    <Content Include="Content\themes\base\images\ui-icons_888888_256x240.png" />
    <Content Include="Content\themes\base\images\ui-icons_cd0a0a_256x240.png" />
    <Content Include="Content\themes\base\jquery.ui.accordion.css" />
    <Content Include="Content\themes\base\jquery.ui.all.css" />
    <Content Include="Content\themes\base\jquery.ui.autocomplete.css" />
    <Content Include="Content\themes\base\jquery.ui.base.css" />
    <Content Include="Content\themes\base\jquery.ui.button.css" />
    <Content Include="Content\themes\base\jquery.ui.core.css" />
    <Content Include="Content\themes\base\jquery.ui.datepicker.css" />
    <Content Include="Content\themes\base\jquery.ui.dialog.css" />
    <Content Include="Content\themes\base\jquery.ui.progressbar.css" />
    <Content Include="Content\themes\base\jquery.ui.resizable.css" />
    <Content Include="Content\themes\base\jquery.ui.selectable.css" />
    <Content Include="Content\themes\base\jquery.ui.slider.css" />
    <Content Include="Content\themes\base\jquery.ui.tabs.css" />
    <Content Include="Content\themes\base\jquery.ui.theme.css" />
    <Content Include="Global.asax" />
    <Content Include="Parameters.xml">
      <SubType>Designer</SubType>
    </Content>
    <Content Include="Reports\Student\UnofficialTranscriptDeviceInfo.txt" />
    <Content Include="Scripts\Admin.js" />
    <Content Include="Scripts\Components\Icon\_Icon.html" />
    <Content Include="Scripts\Components\Icon\_Icon.js" />
    <Content Include="Scripts\Components\ModalSpinner\_ModalSpinner.html" />
    <Content Include="Scripts\Components\ModalSpinner\_ModalSpinner.js" />
    <Content Include="Scripts\global.js" />
    <Content Include="Scripts\jquery-1.7.1-vsdoc.js" />
    <Content Include="Scripts\jquery-1.7.1.js" />
    <Content Include="Scripts\jquery-1.7.1.min.js" />
    <Content Include="Scripts\jquery-ui-1.8.18.js" />
    <Content Include="Scripts\jquery-ui-1.8.18.min.js" />
    <Content Include="Scripts\jquery.ui.plugin_responsive-table.js" />
    <Content Include="Scripts\jquery.validate-vsdoc.js" />
    <Content Include="Scripts\jquery.validate.js" />
    <Content Include="Scripts\jquery.validate.min.js" />
    <Content Include="Scripts\jquery.validate.unobtrusive.min.js" />
    <Content Include="Scripts\knockout-3.4.0.debug.js" />
    <Content Include="Scripts\knockout-3.4.0.js" />
    <Content Include="Scripts\knockout.validation.debug.js" />
    <Content Include="Scripts\knockout.validation.js" />
    <Content Include="Scripts\modernizr-2.5.3.js" />
    <Content Include="Scripts\require.js" />
    <Content Include="Scripts\ResourceFileEditor.js" />
    <Content Include="Scripts\text.js" />
    <Content Include="Web.config">
      <SubType>Designer</SubType>
    </Content>
    <Content Include="Web.Debug.config">
      <DependentUpon>Web.config</DependentUpon>
    </Content>
    <Content Include="Web.Release.config">
      <DependentUpon>Web.config</DependentUpon>
    </Content>
    <Content Include="Content\Site.css" />
    <Content Include="Images\accent.png" />
    <Content Include="Images\bullet.png" />
    <Content Include="Images\heroAccent.png" />
    <Content Include="Images\orderedListOne.png" />
    <Content Include="Images\orderedListTwo.png" />
    <Content Include="Images\orderedListThree.png" />
    <Content Include="Scripts\_references.js" />
    <Content Include="Views\Web.config" />
    <Content Include="Views\_ViewStart.cshtml" />
    <Content Include="Views\Home\Index.cshtml" />
    <Content Include="Views\Shared\Error.cshtml" />
    <Content Include="Views\Shared\_Layout.cshtml" />
  </ItemGroup>
  <ItemGroup>
    <Folder Include="Views\F09EvalForm\" />
    <Folder Include="Views\F09EvalSelect\" />
    <Folder Include="Views\F09KaSelect\" />
    <Folder Include="Views\F09Report\" />
  </ItemGroup>
  <ItemGroup>
    <Content Include="App_Data\settings.config" />
    <Content Include="App_Data\ellucian.license" />
    <None Include="App_Data\settings.config.old">
      <SubType>Designer</SubType>
    </None>
    <None Include="App_Data\settings.config.Debug.old">
      <DependentUpon>settings.config.old</DependentUpon>
    </None>
    <None Include="App_Data\settings.config.Release.old">
      <DependentUpon>settings.config.old</DependentUpon>
    </None>
    <Content Include="App_Data\settings.Debug.config">
      <DependentUpon>settings.config</DependentUpon>
    </Content>
    <Content Include="App_Data\settings.Release.config">
      <DependentUpon>settings.config</DependentUpon>
    </Content>
    <Content Include="Areas\Planning\Views\Web.config" />
    <Content Include="Areas\Planning\Views\Test\Advisees.cshtml" />
    <Content Include="Areas\Planning\Views\Test\DegreePlan.cshtml" />
    <Content Include="Areas\Planning\Views\Test\Done.cshtml" />
    <Content Include="Areas\Planning\Views\Test\Evaluation.cshtml" />
    <Content Include="Areas\Planning\Views\Test\Index.cshtml" />
    <Content Include="Areas\Planning\Views\LocalTest\Evaluation.cshtml" />
    <Content Include="Areas\Planning\Views\LocalTest\EvaluationResult.cshtml" />
    <Content Include="Areas\Planning\Views\LocalTest\ScanRules.cshtml" />
    <Content Include="Areas\Student\Views\Web.config" />
    <Content Include="Areas\Student\Views\Test\Courses.cshtml" />
    <Content Include="Areas\Student\Views\Test\CourseSearch.cshtml" />
    <Content Include="Areas\Student\Views\Test\Credits.cshtml" />
    <Content Include="Areas\Student\Views\Test\Faculty.cshtml" />
    <Content Include="Areas\Student\Views\Test\Done.cshtml" />
    <Content Include="Areas\Student\Views\Test\Index.cshtml" />
    <Content Include="Areas\Student\Views\Test\Sections.cshtml" />
    <Content Include="Areas\Student\Views\Test\SectionsForCourses.cshtml" />
    <Content Include="Areas\Student\Views\Test\Subjects.cshtml" />
    <Content Include="Areas\Planning\Views\_ViewStart.cshtml" />
    <Content Include="Areas\Student\Views\_ViewStart.cshtml" />
    <Content Include="Areas\Student\Views\Test\CourseSearchParallel.cshtml" />
    <Content Include="App_Data\deprecatedResources.json">
      <CopyToOutputDirectory>Always</CopyToOutputDirectory>
    </Content>
    <Content Include="packages.config">
      <SubType>Designer</SubType>
    </Content>
    <Content Include="Views\Admin\Index.cshtml" />
    <Content Include="Views\Admin\SettingsConfirmation.cshtml" />
    <Content Include="Views\Utilities\ClearCache.cshtml" />
    <Content Include="Views\Utilities\Index.cshtml" />
    <Content Include="Views\Admin\ApiSettingsProfile.cshtml" />
    <Content Include="Views\Admin\ApiSettings.cshtml" />
    <Content Include="Views\Admin\_PhotoSettings.cshtml" />
    <Content Include="Views\Admin\ConnectionSettings.cshtml" />
    <Content Include="Views\Admin\Logging.cshtml" />
    <Content Include="Views\Admin\Login.cshtml" />
    <Content Include="Views\Shared\_LoginControl.cshtml" />
    <Content Include="Ellucian.Colleague.Api.wpp.targets" />
    <Content Include="Views\Admin\_ReportSettings.cshtml" />
    <Content Include="Views\Admin\_CacheSettings.cshtml" />
    <Content Include="Views\ResourceFileEditor\ResourceFileEditor.cshtml" />
    <Content Include="Views\Shared\_EllucianDesignSystem.cshtml" />
    <Content Include="Views\Shared\_RequireConfig.cshtml" />
    <Content Include="Views\Shared\_RequireConfigObjectOnly.cshtml" />
    <Content Include="Properties\DataSources\Ellucian.Colleague.Dtos.HumanResources.PayStatementDeduction.datasource" />
    <Content Include="Views\Utilities\BackupConfig.cshtml" />
    <Content Include="Views\Utilities\RestoreConfigAsync.cshtml" />
    <Content Include="Awards.xsc">
      <DependentUpon>Awards.xsd</DependentUpon>
    </Content>
    <Content Include="AsanaDataSet.xsc">
      <DependentUpon>AsanaDataSet.xsd</DependentUpon>
    </Content>
    <None Include="AsanaDataSet.xsd">
      <Generator>MSDataSetGenerator</Generator>
      <LastGenOutput>AsanaDataSet.Designer.cs</LastGenOutput>
      <SubType>Designer</SubType>
    </None>
    <Content Include="AsanaDataSet.xss">
      <DependentUpon>AsanaDataSet.xsd</DependentUpon>
    </Content>
    <None Include="Awards.xsd">
      <Generator>MSDataSetGenerator</Generator>
      <LastGenOutput>Awards.Designer.cs</LastGenOutput>
      <SubType>Designer</SubType>
    </None>
    <Content Include="Awards.xss">
      <DependentUpon>Awards.xsd</DependentUpon>
    </Content>
    <Content Include="dsPrograms.xsc">
      <DependentUpon>dsPrograms.xsd</DependentUpon>
    </Content>
    <None Include="dsPrograms.xsd">
      <Generator>MSDataSetGenerator</Generator>
      <LastGenOutput>dsPrograms.Designer.cs</LastGenOutput>
      <SubType>Designer</SubType>
    </None>
    <Content Include="dsPrograms.xss">
      <DependentUpon>dsPrograms.xsd</DependentUpon>
    </Content>
    <None Include="Properties\PublishProfiles\F09Api.pubxml" />
    <None Include="Properties\PublishProfiles\F09ColleagueApi.pubxml" />
    <None Include="Properties\PublishProfiles\FGU-WebApi.pubxml" />
  </ItemGroup>
  <ItemGroup>
    <ProjectReference Include="..\Ellucian.Colleague.Api.Client\Ellucian.Colleague.Api.Client.csproj">
      <Project>{851D8DA4-372F-4483-B6F8-DE08F22817C1}</Project>
      <Name>Ellucian.Colleague.Api.Client</Name>
    </ProjectReference>
    <ProjectReference Include="..\Ellucian.Colleague.Coordination.Base\Ellucian.Colleague.Coordination.Base.csproj">
      <Project>{2D4513B8-2722-4C91-9A64-BDBBC3F03516}</Project>
      <Name>Ellucian.Colleague.Coordination.Base</Name>
    </ProjectReference>
    <ProjectReference Include="..\Ellucian.Colleague.Coordination.BudgetManagement\Ellucian.Colleague.Coordination.BudgetManagement.csproj">
      <Project>{af4b9e60-891f-4b1f-84b0-f5ae40a39419}</Project>
      <Name>Ellucian.Colleague.Coordination.BudgetManagement</Name>
    </ProjectReference>
    <ProjectReference Include="..\Ellucian.Colleague.Coordination.ColleagueFinance\Ellucian.Colleague.Coordination.ColleagueFinance.csproj">
      <Project>{7461afa8-f600-4df5-9b43-6fed35402279}</Project>
      <Name>Ellucian.Colleague.Coordination.ColleagueFinance</Name>
    </ProjectReference>
    <ProjectReference Include="..\Ellucian.Colleague.Coordination.F09\Ellucian.Colleague.Coordination.F09.csproj">
      <Project>{d934feda-6bdf-4f44-89d8-85db7a115f72}</Project>
      <Name>Ellucian.Colleague.Coordination.F09</Name>
    </ProjectReference>
    <ProjectReference Include="..\Ellucian.Colleague.Coordination.Finance\Ellucian.Colleague.Coordination.Finance.csproj">
      <Project>{E58B8C16-5BF9-45E5-934B-1C4804B157E4}</Project>
      <Name>Ellucian.Colleague.Coordination.Finance</Name>
    </ProjectReference>
    <ProjectReference Include="..\Ellucian.Colleague.Coordination.FinancialAid\Ellucian.Colleague.Coordination.FinancialAid.csproj">
      <Project>{7b88c66c-ad9e-4419-8936-90f60deb32b9}</Project>
      <Name>Ellucian.Colleague.Coordination.FinancialAid</Name>
    </ProjectReference>
    <ProjectReference Include="..\Ellucian.Colleague.Coordination.HumanResources\Ellucian.Colleague.Coordination.HumanResources.csproj">
      <Project>{edbdc538-579d-473f-87f3-fc18af3c8e97}</Project>
      <Name>Ellucian.Colleague.Coordination.HumanResources</Name>
    </ProjectReference>
    <ProjectReference Include="..\Ellucian.Colleague.Coordination.Planning\Ellucian.Colleague.Coordination.Planning.csproj">
      <Project>{A56D8D9B-94B9-408A-8468-C535845FDA6F}</Project>
      <Name>Ellucian.Colleague.Coordination.Planning</Name>
    </ProjectReference>
    <ProjectReference Include="..\Ellucian.Colleague.Coordination.Student\Ellucian.Colleague.Coordination.Student.csproj">
      <Project>{9A271A72-5D63-41D3-9E8F-D50255DD51D1}</Project>
      <Name>Ellucian.Colleague.Coordination.Student</Name>
    </ProjectReference>
    <ProjectReference Include="..\Ellucian.Colleague.Data.Base\Ellucian.Colleague.Data.Base.csproj">
      <Project>{C3B126A1-5FFA-40A5-9826-FC22E1CCB2EC}</Project>
      <Name>Ellucian.Colleague.Data.Base</Name>
    </ProjectReference>
    <ProjectReference Include="..\Ellucian.Colleague.Data.BudgetManagement\Ellucian.Colleague.Data.BudgetManagement.csproj">
      <Project>{2f4bb4d9-2008-4344-913d-d935b0c9c639}</Project>
      <Name>Ellucian.Colleague.Data.BudgetManagement</Name>
    </ProjectReference>
    <ProjectReference Include="..\Ellucian.Colleague.Data.ColleagueFinance\Ellucian.Colleague.Data.ColleagueFinance.csproj">
      <Project>{8dd19909-a3b4-486f-959f-ac0a9cfd963c}</Project>
      <Name>Ellucian.Colleague.Data.ColleagueFinance</Name>
    </ProjectReference>
    <ProjectReference Include="..\Ellucian.Colleague.Data.F09\Ellucian.Colleague.Data.F09.csproj">
      <Project>{52ebaf5f-051a-44cd-8948-999eac4d054b}</Project>
      <Name>Ellucian.Colleague.Data.F09</Name>
    </ProjectReference>
    <ProjectReference Include="..\Ellucian.Colleague.Data.Finance\Ellucian.Colleague.Data.Finance.csproj">
      <Project>{51453AB3-7CD4-4319-863E-24C08E205C9E}</Project>
      <Name>Ellucian.Colleague.Data.Finance</Name>
    </ProjectReference>
    <ProjectReference Include="..\Ellucian.Colleague.Data.FinancialAid\Ellucian.Colleague.Data.FinancialAid.csproj">
      <Project>{a82741bc-a38c-46cf-b903-c14d5188c7aa}</Project>
      <Name>Ellucian.Colleague.Data.FinancialAid</Name>
    </ProjectReference>
    <ProjectReference Include="..\Ellucian.Colleague.Data.HumanResources\Ellucian.Colleague.Data.HumanResources.csproj">
      <Project>{97609563-e836-4796-a26a-424fdd733ba7}</Project>
      <Name>Ellucian.Colleague.Data.HumanResources</Name>
    </ProjectReference>
    <ProjectReference Include="..\Ellucian.Colleague.Data.Planning\Ellucian.Colleague.Data.Planning.csproj">
      <Project>{D09FA3C9-88EE-4D8D-94AC-22DDD336F57E}</Project>
      <Name>Ellucian.Colleague.Data.Planning</Name>
    </ProjectReference>
    <ProjectReference Include="..\Ellucian.Colleague.Data.Student\Ellucian.Colleague.Data.Student.csproj">
      <Project>{3B07EA69-83F6-4AB5-BC87-223E411A6ACC}</Project>
      <Name>Ellucian.Colleague.Data.Student</Name>
    </ProjectReference>
    <ProjectReference Include="..\Ellucian.Colleague.Domain.Base\Ellucian.Colleague.Domain.Base.csproj">
      <Project>{A3B49510-737B-4FFD-8BCA-17BCCE7FBAF7}</Project>
      <Name>Ellucian.Colleague.Domain.Base</Name>
    </ProjectReference>
    <ProjectReference Include="..\Ellucian.Colleague.Domain.BudgetManagement\Ellucian.Colleague.Domain.BudgetManagement.csproj">
      <Project>{82427da2-270a-44b4-b03f-272ead68765a}</Project>
      <Name>Ellucian.Colleague.Domain.BudgetManagement</Name>
    </ProjectReference>
    <ProjectReference Include="..\Ellucian.Colleague.Domain.ColleagueFinance\Ellucian.Colleague.Domain.ColleagueFinance.csproj">
      <Project>{520a4b81-cfa0-4baa-88ff-5c3d8b4a225c}</Project>
      <Name>Ellucian.Colleague.Domain.ColleagueFinance</Name>
    </ProjectReference>
    <ProjectReference Include="..\Ellucian.Colleague.Domain.Finance\Ellucian.Colleague.Domain.Finance.csproj">
      <Project>{CFB4F61C-87B9-46DB-9F9A-70ED022C40B0}</Project>
      <Name>Ellucian.Colleague.Domain.Finance</Name>
    </ProjectReference>
    <ProjectReference Include="..\Ellucian.Colleague.Domain.FinancialAid\Ellucian.Colleague.Domain.FinancialAid.csproj">
      <Project>{0ecc52bc-bfaa-4e44-9aab-7781baf39f30}</Project>
      <Name>Ellucian.Colleague.Domain.FinancialAid</Name>
    </ProjectReference>
    <ProjectReference Include="..\Ellucian.Colleague.Domain.HumanResources\Ellucian.Colleague.Domain.HumanResources.csproj">
      <Project>{0cda322d-5db6-466c-86c4-49a808b02284}</Project>
      <Name>Ellucian.Colleague.Domain.HumanResources</Name>
    </ProjectReference>
    <ProjectReference Include="..\Ellucian.Colleague.Domain.Planning\Ellucian.Colleague.Domain.Planning.csproj">
      <Project>{16CCE4AD-F002-460A-9B96-0D577D99860F}</Project>
      <Name>Ellucian.Colleague.Domain.Planning</Name>
    </ProjectReference>
    <ProjectReference Include="..\Ellucian.Colleague.Domain.Student\Ellucian.Colleague.Domain.Student.csproj">
      <Project>{B47DA241-50B7-420A-BB25-C24B20807609}</Project>
      <Name>Ellucian.Colleague.Domain.Student</Name>
    </ProjectReference>
    <ProjectReference Include="..\Ellucian.Colleague.Dtos.Base\Ellucian.Colleague.Dtos.Base.csproj">
      <Project>{A147BD58-ECC6-409B-A633-128946AAA456}</Project>
      <Name>Ellucian.Colleague.Dtos.Base</Name>
    </ProjectReference>
    <ProjectReference Include="..\Ellucian.Colleague.Dtos.BudgetManagement\Ellucian.Colleague.Dtos.BudgetManagement.csproj">
      <Project>{44E7004A-038F-44D3-97F3-0EBAFFDCBC20}</Project>
      <Name>Ellucian.Colleague.Dtos.BudgetManagement</Name>
    </ProjectReference>
    <ProjectReference Include="..\Ellucian.Colleague.Dtos.ColleagueFinance\Ellucian.Colleague.Dtos.ColleagueFinance.csproj">
      <Project>{ca034d7a-0963-4463-b974-bef18be515ae}</Project>
      <Name>Ellucian.Colleague.Dtos.ColleagueFinance</Name>
    </ProjectReference>
    <ProjectReference Include="..\Ellucian.Colleague.Dtos.F09\Ellucian.Colleague.Dtos.F09.csproj">
      <Project>{600aec4b-3539-4a67-9c6d-a6d7a1ffe23a}</Project>
      <Name>Ellucian.Colleague.Dtos.F09</Name>
    </ProjectReference>
    <ProjectReference Include="..\Ellucian.Colleague.Dtos.Finance\Ellucian.Colleague.Dtos.Finance.csproj">
      <Project>{F2409F02-791E-43B3-85E3-B577226FCF55}</Project>
      <Name>Ellucian.Colleague.Dtos.Finance</Name>
    </ProjectReference>
    <ProjectReference Include="..\Ellucian.Colleague.Dtos.FinancialAid\Ellucian.Colleague.Dtos.FinancialAid.csproj">
      <Project>{52434ed9-faf3-41ca-bda7-ec87128ea0d3}</Project>
      <Name>Ellucian.Colleague.Dtos.FinancialAid</Name>
    </ProjectReference>
    <ProjectReference Include="..\Ellucian.Colleague.Dtos.HumanResources\Ellucian.Colleague.Dtos.HumanResources.csproj">
      <Project>{1a7b9d0e-1665-492c-b287-0d89710408e5}</Project>
      <Name>Ellucian.Colleague.Dtos.HumanResources</Name>
    </ProjectReference>
    <ProjectReference Include="..\Ellucian.Colleague.Dtos.Planning\Ellucian.Colleague.Dtos.Planning.csproj">
      <Project>{BA6CC859-0852-4027-AABF-8536C495D239}</Project>
      <Name>Ellucian.Colleague.Dtos.Planning</Name>
    </ProjectReference>
    <ProjectReference Include="..\Ellucian.Colleague.Dtos.Student\Ellucian.Colleague.Dtos.Student.csproj">
      <Project>{28EB3CAC-2FA7-401E-8246-0C03C50FDEDA}</Project>
      <Name>Ellucian.Colleague.Dtos.Student</Name>
    </ProjectReference>
    <ProjectReference Include="..\Ellucian.Colleague.Dtos\Ellucian.Colleague.Dtos.csproj">
      <Project>{0ca929ca-2370-4763-be71-c91c244e0743}</Project>
      <Name>Ellucian.Colleague.Dtos</Name>
    </ProjectReference>
    <ProjectReference Include="..\Ellucian.Web.Http.Configuration\Ellucian.Web.Http.Configuration.csproj">
      <Project>{7B91D852-251C-4260-913E-FFACABCE5463}</Project>
      <Name>Ellucian.Web.Http.Configuration</Name>
    </ProjectReference>
    <ProjectReference Include="..\Ellucian.Web.Http\Ellucian.Web.Http.csproj">
      <Project>{F0560816-DFBA-441C-A23E-139566C2F18A}</Project>
      <Name>Ellucian.Web.Http</Name>
    </ProjectReference>
  </ItemGroup>
  <ItemGroup>
    <Content Include="Reports\Student\UnofficialTranscript.rdlc" />
    <Content Include="Reports\Planning\DegreePlanArchive.rdlc">
      <SubType>Designer</SubType>
    </Content>
    <Content Include="App_GlobalResources\Finance\StatementResources.resx">
      <CopyToOutputDirectory>Always</CopyToOutputDirectory>
    </Content>
    <Content Include="Reports\Finance\StudentStatement.rdlc">
      <SubType>Designer</SubType>
    </Content>
    <Content Include="Reports\FinancialAid\AwardLetter.rdlc">
      <SubType>Designer</SubType>
    </Content>
    <Content Include="Reports\FinancialAid\AwardLetter2.rdlc">
      <SubType>Designer</SubType>
    </Content>
    <Content Include="Reports\Student\2008-1098T.rdlc">
      <SubType>Designer</SubType>
    </Content>
    <Content Include="Reports\Student\2009-1098T.rdlc" />
    <Content Include="Reports\Student\2014-1098T.rdlc" />
    <Content Include="Reports\Student\2013-1098T.rdlc" />
    <Content Include="Reports\Student\2012-1098T.rdlc" />
    <Content Include="Reports\Student\2011-1098T.rdlc" />
    <Content Include="Reports\Student\2010-1098T.rdlc" />
    <Content Include="Reports\Student\2015-1098T.rdlc" />
    <Content Include="Reports\HumanResources\PayStatement.rdlc">
      <SubType>Designer</SubType>
    </Content>
    <Content Include="Reports\Student\2016-1098T.rdlc" />
  </ItemGroup>
  <ItemGroup>
    <Content Include="Reports\Student\2017-1098T.rdlc">
      <SubType>Designer</SubType>
    </Content>
  </ItemGroup>
  <ItemGroup>
    <Content Include="Reports\HumanResources\2010-W2.rdlc" />
    <Content Include="Reports\HumanResources\2011-W2-W2ST.rdlc" />
    <Content Include="Reports\HumanResources\2012-W2-W2ST.rdlc" />
    <Content Include="Reports\HumanResources\2013-W2-W2ST.rdlc" />
    <Content Include="Reports\HumanResources\2014-W2-W2ST.rdlc" />
    <Content Include="Reports\HumanResources\2015-W2-W2ST.rdlc" />
    <Content Include="Reports\HumanResources\2016-W2-W2ST.rdlc">
      <SubType>Designer</SubType>
    </Content>
  </ItemGroup>
  <ItemGroup>
    <Content Include="Reports\HumanResources\2016-1095C.rdlc">
      <SubType>Designer</SubType>
    </Content>
  </ItemGroup>
  <ItemGroup>
    <Content Include="Reports\HumanResources\2017-W2-W2ST.rdlc">
      <SubType>Designer</SubType>
    </Content>
  </ItemGroup>
  <ItemGroup>
    <Content Include="Reports\HumanResources\2015-1095C.rdlc">
      <SubType>Designer</SubType>
    </Content>
  </ItemGroup>
  <ItemGroup>
    <Content Include="Reports\HumanResources\2017-1095C.rdlc">
      <SubType>Designer</SubType>
    </Content>
  </ItemGroup>
  <ItemGroup>
    <Content Include="Reports\HumanResources\2017-T4.rdlc" />
  </ItemGroup>
  <ItemGroup>
    <Content Include="Reports\Student\20XX-T2202a.rdlc" />
  </ItemGroup>
  <ItemGroup>
    <Content Include="Reports\ColleagueFinance\2017-T4A.rdlc">
      <SubType>Designer</SubType>
    </Content>
  </ItemGroup>
  <ItemGroup>
    <Content Include="Reports\ColleagueFinance\2016-T4A.rdlc">
      <SubType>Designer</SubType>
    </Content>
  </ItemGroup>
  <ItemGroup>
    <Content Include="Reports\ColleagueFinance\2015-T4A.rdlc">
      <SubType>Designer</SubType>
    </Content>
  </ItemGroup>
  <ItemGroup>
    <Content Include="Reports\ColleagueFinance\2014-T4A.rdlc">
      <SubType>Designer</SubType>
    </Content>
  </ItemGroup>
  <ItemGroup>
    <Content Include="Reports\ColleagueFinance\2013-T4A.rdlc">
      <SubType>Designer</SubType>
    </Content>
  </ItemGroup>
  <ItemGroup>
    <Content Include="Reports\ColleagueFinance\2012-T4A.rdlc">
      <SubType>Designer</SubType>
    </Content>
  </ItemGroup>
  <ItemGroup>
    <Content Include="Reports\ColleagueFinance\2011-T4A.rdlc">
      <SubType>Designer</SubType>
    </Content>
  </ItemGroup>
  <ItemGroup>
    <Content Include="Reports\ColleagueFinance\2010-T4A.rdlc" />
  </ItemGroup>
  <ItemGroup>
    <Content Include="Reports\HumanResources\2016-T4.rdlc" />
  </ItemGroup>
  <ItemGroup>
    <Content Include="Reports\HumanResources\2010-T4.rdlc" />
  </ItemGroup>
  <ItemGroup>
    <Content Include="Reports\HumanResources\2011-T4.rdlc" />
  </ItemGroup>
  <ItemGroup>
    <Content Include="Reports\HumanResources\2012-T4.rdlc" />
  </ItemGroup>
  <ItemGroup>
    <Content Include="Reports\HumanResources\2013-T4.rdlc" />
  </ItemGroup>
  <ItemGroup>
    <Content Include="Reports\HumanResources\2014-T4.rdlc" />
  </ItemGroup>
  <ItemGroup>
    <Content Include="Reports\HumanResources\2015-T4.rdlc" />
  </ItemGroup>
  <ItemGroup>
    <Content Include="Reports\Student\2017-1098E.rdlc" />
  </ItemGroup>
  <ItemGroup>
    <Content Include="Reports\Student\2016-1098E.rdlc" />
  </ItemGroup>
  <ItemGroup>
    <Content Include="Reports\Student\2015-1098E.rdlc" />
  </ItemGroup>
  <ItemGroup>
    <Content Include="Reports\Student\2014-1098E.rdlc" />
  </ItemGroup>
  <ItemGroup>
    <Content Include="Reports\Student\2012-1098E.rdlc" />
  </ItemGroup>
  <ItemGroup>
    <Content Include="Reports\Student\2013-1098E.rdlc" />
  </ItemGroup>
  <ItemGroup>
    <Content Include="Reports\Student\2011-1098E.rdlc" />
  </ItemGroup>
  <ItemGroup>
    <Content Include="Reports\Student\2009-1098E.rdlc" />
  </ItemGroup>
  <ItemGroup>
    <Content Include="Reports\Student\2010-1098E.rdlc" />
  </ItemGroup>
  <ItemGroup>
    <Content Include="Reports\Student\2008-1098E.rdlc" />
  </ItemGroup>
  <ItemGroup>
    <Content Include="Reports\ColleagueFinance\2014-1099MI.rdlc" />
  </ItemGroup>
  <ItemGroup>
    <Content Include="Reports\ColleagueFinance\2013-1099MI.rdlc" />
  </ItemGroup>
  <ItemGroup>
    <Content Include="Reports\ColleagueFinance\20XX-1099MI.rdlc" />
  </ItemGroup>
  <ItemGroup>
    <Content Include="Reports\Student\2018-1098T.rdlc" />
  </ItemGroup>
  <ItemGroup>
    <Content Include="Reports\Student\2018-1098E.rdlc" />
  </ItemGroup>
  <ItemGroup>
    <Content Include="Reports\ColleagueFinance\2009-1099MI.rdlc" />
  </ItemGroup>
  <ItemGroup>
    <Content Include="Reports\HumanResources\2018-W2-W2ST.rdlc">
      <SubType>Designer</SubType>
    </Content>
  </ItemGroup>
  <ItemGroup>
    <Content Include="Reports\HumanResources\2018-1095C.rdlc">
      <SubType>Designer</SubType>
    </Content>
  </ItemGroup>
  <ItemGroup>
    <Content Include="Reports\HumanResources\2014-W2c-8.rdlc" />
  </ItemGroup>
  <ItemGroup>
    <Content Include="Reports\Student\2018-T2202a.rdlc" />
  </ItemGroup>
  <ItemGroup>
    <Content Include="Reports\ColleagueFinance\2018-T4A.rdlc" />
  </ItemGroup>
  <ItemGroup>
    <Content Include="Reports\HumanResources\2018-T4.rdlc" />
  </ItemGroup>
  <ItemGroup>
    <Content Include="App_GlobalResources\F09\F09StatementResources.resx">
      <CopyToOutputDirectory>Always</CopyToOutputDirectory>
      <Generator>GlobalResourceProxyGenerator</Generator>
      <LastGenOutput>F09StatementResources.designer.cs</LastGenOutput>
    </Content>
    <Content Include="Reports\F09\StudentStatement.rdlc" />
    <Content Include="App_GlobalResources\F09\F09StudentTrackingSheetResources.resx">
      <Generator>GlobalResourceProxyGenerator</Generator>
      <LastGenOutput>F09StudentTrackingSheetResources.designer.cs</LastGenOutput>
      <CopyToOutputDirectory>Always</CopyToOutputDirectory>
    </Content>
    <Content Include="Reports\F09\StudentTrackingSheet.rdlc" />
    <EmbeddedResource Include="Reports\FinancialAid\AwardLetter3.rdlc">
      <SubType>Designer</SubType>
    </EmbeddedResource>
  </ItemGroup>
  <ItemGroup>
    <Content Include="Reports\ColleagueFinance\2009-T4A.rdlc" />
    <Content Include="Reports\ColleagueFinance\2008-T4A.rdlc" />
    <Content Include="Reports\FinancialAid\AwardLetter3.rdlc">
      <SubType>Designer</SubType>
    </Content>
  </ItemGroup>
  <ItemGroup>
    <Content Include="Reports\ColleagueFinance\2008-1099MI.rdlc" />
  </ItemGroup>
  <ItemGroup>
    <Content Include="Reports\HumanResources\2018-W2-Guam.rdlc">
      <SubType>Designer</SubType>
    </Content>
  </ItemGroup>
  <ItemGroup>
    <Content Include="Reports\Student\2019-1098T.rdlc" />
  </ItemGroup>
  <ItemGroup>
    <Content Include="Reports\Student\2019-1098E.rdlc" />
  </ItemGroup>
  <ItemGroup>
    <Content Include="Reports\HumanResources\2019-W2-W2ST.rdlc">
      <SubType>Designer</SubType>
    </Content>
  </ItemGroup>
  <ItemGroup>
    <Content Include="Reports\HumanResources\2019-W2-Guam.rdlc">
      <SubType>Designer</SubType>
    </Content>
  </ItemGroup>
  <ItemGroup>
    <Content Include="Reports\ColleagueFinance\2019-T4A.rdlc" />
  </ItemGroup>
  <ItemGroup>
    <Content Include="Reports\Student\2019-T2202.rdlc" />
  </ItemGroup>
  <ItemGroup>
    <Content Include="Reports\HumanResources\2019-1095C.rdlc">
      <SubType>Designer</SubType>
    </Content>
  </ItemGroup>
  <ItemGroup>
    <Content Include="Reports\HumanResources\2019-T4.rdlc" />
  </ItemGroup>
  <ItemGroup>
    <Content Include="Reports\FinancialAid\ConfigurableOfferLetter.rdlc">
      <SubType>Designer</SubType>
    </Content>
  </ItemGroup>
  <ItemGroup>
    <Content Include="App_GlobalResources\HumanResources\BenefitsEnrollment.resx">
      <CopyToOutputDirectory>Always</CopyToOutputDirectory>
    </Content>
  </ItemGroup>
  <ItemGroup>
    <Content Include="Reports\HumanResources\BenefitsEnrollmentAcknowledgement.rdlc" />
  </ItemGroup>
  <PropertyGroup>
    <VisualStudioVersion Condition="'$(VisualStudioVersion)' == ''">10.0</VisualStudioVersion>
    <VSToolsPath Condition="'$(VSToolsPath)' == ''">$(MSBuildExtensionsPath32)\Microsoft\VisualStudio\v$(VisualStudioVersion)</VSToolsPath>
  </PropertyGroup>
  <Import Project="$(MSBuildBinPath)\Microsoft.CSharp.targets" />
  <Import Project="$(VSToolsPath)\WebApplications\Microsoft.WebApplication.targets" Condition="'$(VSToolsPath)' != ''" />
  <Import Project="$(MSBuildExtensionsPath32)\Microsoft\VisualStudio\v10.0\WebApplications\Microsoft.WebApplication.targets" Condition="false" />
  <!-- begin ellucian project settings -->
  <Import Project="$(ProjectDir)..\..\..\BuildConfig\CodeSigning.targets" Condition="Exists('$(ProjectDir)..\..\..\BuildConfig\CodeSigning.targets ')" />
  <!--<Import Project="$(MSBuildProgramFiles32)\MSBuild\FxCop Integrator\FxCopIntegrator.targets" Condition="Exists('$(MSBuildProgramFiles32)\MSBuild\FxCop Integrator\FxCopIntegrator.targets')" />-->
  <!-- The SlowCheetahTargets is only used in the web projects... -->
  <PropertyGroup>
    <SlowCheetahTargets Condition=" '$(SlowCheetahTargets)'=='' ">$(MSBuildProjectDirectory)\..\Dependencies\SlowCheetah.Transforms.targets</SlowCheetahTargets>
  </PropertyGroup>
  <Import Project="$(SlowCheetahTargets)" Condition="Exists('$(SlowCheetahTargets)')" />
  <!-- end ellucian project settings -->
  <!-- To modify your build process, add your task inside one of the targets below and uncomment it. 
       Other similar extension points exist, see Microsoft.Common.targets. -->
  <!--<Target Name="BeforeBuild">
  </Target>
  <Target Name="AfterBuild">
  </Target> -->
  <PropertyGroup>
    <CopyAllFilesToSingleFolderForPackageDependsOn>
      CustomCollectFiles;
      $(CopyAllFilesToSingleFolderForPackageDependsOn);
    </CopyAllFilesToSingleFolderForPackageDependsOn>
  </PropertyGroup>
  <Target Name="CustomCollectFiles" Condition="'$(SolutionRoot)' != '' ">
    <Message Text="Ensuring inclusion of System.Threading.Tasks.Dataflow.dll in web deploy package" />
    <ItemGroup>
      <_CustomFiles Include="$(SolutionRoot)\Source\Ellucian.Colleague.Api\packages\Microsoft.Tpl.Dataflow.4.5.24\lib\portable-net45+win8+wpa81\**\*" />
      <FilesForPackagingFromProject Include="%(_CustomFiles.Identity)">
        <DestinationRelativePath>%(RecursiveDir)bin\%(Filename)%(Extension)</DestinationRelativePath>
      </FilesForPackagingFromProject>
    </ItemGroup>
  </Target>
  <Target Name="MvcBuildViews" AfterTargets="AfterBuild" Condition="'$(MvcBuildViews)'=='true'">
    <AspNetCompiler VirtualPath="temp" PhysicalPath="$(WebProjectOutputDir)" />
  </Target>
  <ProjectExtensions>
    <VisualStudio>
      <FlavorProperties GUID="{349c5851-65df-11da-9384-00065b846f21}">
        <WebProjectProperties>
          <UseIIS>True</UseIIS>
          <AutoAssignPort>True</AutoAssignPort>
          <DevelopmentServerPort>57276</DevelopmentServerPort>
          <DevelopmentServerVPath>/</DevelopmentServerVPath>
<<<<<<< HEAD
          <IISUrl>http://localhost/Ellucian.Colleague.Api.F09</IISUrl>
=======
          <IISUrl>http://localhost/Ellucian.Colleague.Api</IISUrl>
          <OverrideIISAppRootUrl>True</OverrideIISAppRootUrl>
          <IISAppRootUrl>http://localhost/Ellucian.Colleague.Api</IISAppRootUrl>
>>>>>>> 7eab9c99
          <NTLMAuthentication>False</NTLMAuthentication>
          <UseCustomServer>False</UseCustomServer>
          <CustomServerUrl>
          </CustomServerUrl>
          <SaveServerSettingsInUserFile>False</SaveServerSettingsInUserFile>
        </WebProjectProperties>
      </FlavorProperties>
    </VisualStudio>
  </ProjectExtensions>
  <PropertyGroup>
    <PostBuildEvent>
    </PostBuildEvent>
  </PropertyGroup>
</Project><|MERGE_RESOLUTION|>--- conflicted
+++ resolved
@@ -401,7 +401,6 @@
     <Compile Include="Controllers\ColleagueFinance\ColleagueFinanceTaxFormStatementsController.cs" />
     <Compile Include="Controllers\ColleagueFinance\ColleagueFinanceTaxFormPdfsController.cs" />
     <Compile Include="Controllers\ColleagueFinance\PurchasingArrangementsController.cs" />
-<<<<<<< HEAD
     <Compile Include="Controllers\F09\ActiveRestrictionsController.cs" />
     <Compile Include="Controllers\F09\F09AdminTrackingSheetController.cs" />
     <Compile Include="Controllers\F09\F09EvalFormController.cs" />
@@ -415,11 +414,9 @@
     <Compile Include="Controllers\F09\ScholarshipApplicationController.cs" />
     <Compile Include="Controllers\F09\StudentAlumniDirectoriesController.cs" />
     <Compile Include="Controllers\F09\StudentRestrictionController.cs" />
-=======
     <Compile Include="Controllers\ColleagueFinance\ReceiveProcurementsController.cs" />
     <Compile Include="Controllers\ColleagueFinance\VendorAddressUsagesController.cs" />
     <Compile Include="Controllers\ColleagueFinance\VendorContactsController.cs" />
->>>>>>> 7eab9c99
     <Compile Include="Controllers\HumanResources\CurrentBenefitsController.cs" />
     <Compile Include="Controllers\HumanResources\BenefitsEnrollmentController.cs" />
     <Compile Include="Controllers\HumanResources\EmployeeCompensationController.cs" />
@@ -1587,13 +1584,9 @@
           <AutoAssignPort>True</AutoAssignPort>
           <DevelopmentServerPort>57276</DevelopmentServerPort>
           <DevelopmentServerVPath>/</DevelopmentServerVPath>
-<<<<<<< HEAD
           <IISUrl>http://localhost/Ellucian.Colleague.Api.F09</IISUrl>
-=======
-          <IISUrl>http://localhost/Ellucian.Colleague.Api</IISUrl>
           <OverrideIISAppRootUrl>True</OverrideIISAppRootUrl>
           <IISAppRootUrl>http://localhost/Ellucian.Colleague.Api</IISAppRootUrl>
->>>>>>> 7eab9c99
           <NTLMAuthentication>False</NTLMAuthentication>
           <UseCustomServer>False</UseCustomServer>
           <CustomServerUrl>

--- conflicted
+++ resolved
@@ -37,14 +37,9 @@
   <system.webServer>
     <validation validateIntegratedModeConfiguration="false" />
     <modules runAllManagedModulesForAllRequests="true">
-<<<<<<< HEAD
       <remove name="WebDAVModule" />
       <add name="ColleagueBasicAuthenticationModule" type="Ellucian.Colleague.Api.Modules.ColleagueBasicAuthenticationModule" />
-=======
-      <remove name="WebDAVModule"/>
-      <add name="ColleagueBasicAuthenticationModule" type="Ellucian.Colleague.Api.Modules.ColleagueBasicAuthenticationModule"/>
-      <add name="ColleagueBearerAuthenticationModule" type="Ellucian.Colleague.Api.Modules.ColleagueBearerAuthenticationModule"/>
->>>>>>> ef3613e6
+      <add name="ColleagueBearerAuthenticationModule" type="Ellucian.Colleague.Api.Modules.ColleagueBearerAuthenticationModule" />
     </modules>
     <handlers>
       <remove name="ExtensionlessUrlHandler-Integrated-4.0" />
@@ -89,26 +84,16 @@
         <bindingRedirect oldVersion="0.0.0.0-1.23.0.0" newVersion="1.23.0.0" />
       </dependentAssembly>
       <dependentAssembly>
-<<<<<<< HEAD
         <assemblyIdentity name="Newtonsoft.Json" publicKeyToken="30ad4fe6b2a6aeed" />
-        <bindingRedirect oldVersion="0.0.0.0-12.0.0.0" newVersion="12.0.0.0" />
-=======
-        <assemblyIdentity name="Newtonsoft.Json" publicKeyToken="30ad4fe6b2a6aeed"/>
-        <bindingRedirect oldVersion="0.0.0.0-13.0.0.0" newVersion="13.0.0.0"/>
->>>>>>> ef3613e6
+        <bindingRedirect oldVersion="0.0.0.0-13.0.0.0" newVersion="13.0.0.0" />
       </dependentAssembly>
       <dependentAssembly>
         <assemblyIdentity name="Ellucian.Data.Colleague" publicKeyToken="55c547a3498c89fb" culture="neutral" />
         <bindingRedirect oldVersion="0.0.0.0-1.23.0.0" newVersion="1.23.0.0" />
       </dependentAssembly>
       <dependentAssembly>
-<<<<<<< HEAD
         <assemblyIdentity name="System.IdentityModel.Tokens.Jwt" publicKeyToken="31bf3856ad364e35" culture="neutral" />
-        <bindingRedirect oldVersion="0.0.0.0-4.0.0.0" newVersion="4.0.0.0" />
-=======
-        <assemblyIdentity name="System.IdentityModel.Tokens.Jwt" publicKeyToken="31bf3856ad364e35" culture="neutral"/>
-        <bindingRedirect oldVersion="0.0.0.0-6.26.0.0" newVersion="6.26.0.0"/>
->>>>>>> ef3613e6
+        <bindingRedirect oldVersion="0.0.0.0-6.26.0.0" newVersion="6.26.0.0" />
       </dependentAssembly>
       <dependentAssembly>
         <assemblyIdentity name="WebGrease" publicKeyToken="31bf3856ad364e35" culture="neutral" />
@@ -151,32 +136,32 @@
         <bindingRedirect oldVersion="0.0.0.0-4.0.0.0" newVersion="4.0.0.0" />
       </dependentAssembly>
       <dependentAssembly>
-        <assemblyIdentity name="Serilog.Sinks.File" publicKeyToken="24c2f752a8e58a10" culture="neutral"/>
-        <bindingRedirect oldVersion="0.0.0.0-2.0.0.0" newVersion="2.0.0.0"/>
+        <assemblyIdentity name="Serilog.Sinks.File" publicKeyToken="24c2f752a8e58a10" culture="neutral" />
+        <bindingRedirect oldVersion="0.0.0.0-2.0.0.0" newVersion="2.0.0.0" />
       </dependentAssembly>
       <dependentAssembly>
-        <assemblyIdentity name="System.Runtime.CompilerServices.Unsafe" publicKeyToken="b03f5f7f11d50a3a" culture="neutral"/>
-        <bindingRedirect oldVersion="0.0.0.0-4.0.6.0" newVersion="4.0.6.0"/>
+        <assemblyIdentity name="System.Runtime.CompilerServices.Unsafe" publicKeyToken="b03f5f7f11d50a3a" culture="neutral" />
+        <bindingRedirect oldVersion="0.0.0.0-4.0.6.0" newVersion="4.0.6.0" />
       </dependentAssembly>
       <dependentAssembly>
-        <assemblyIdentity name="System.Threading.Tasks.Extensions" publicKeyToken="cc7b13ffcd2ddd51" culture="neutral"/>
-        <bindingRedirect oldVersion="0.0.0.0-4.2.0.1" newVersion="4.2.0.1"/>
+        <assemblyIdentity name="System.Threading.Tasks.Extensions" publicKeyToken="cc7b13ffcd2ddd51" culture="neutral" />
+        <bindingRedirect oldVersion="0.0.0.0-4.2.0.1" newVersion="4.2.0.1" />
       </dependentAssembly>
       <dependentAssembly>
-        <assemblyIdentity name="System.Buffers" publicKeyToken="cc7b13ffcd2ddd51" culture="neutral"/>
-        <bindingRedirect oldVersion="0.0.0.0-4.0.3.0" newVersion="4.0.3.0"/>
+        <assemblyIdentity name="System.Buffers" publicKeyToken="cc7b13ffcd2ddd51" culture="neutral" />
+        <bindingRedirect oldVersion="0.0.0.0-4.0.3.0" newVersion="4.0.3.0" />
       </dependentAssembly>
       <dependentAssembly>
-        <assemblyIdentity name="Microsoft.IdentityModel.Tokens" publicKeyToken="31bf3856ad364e35" culture="neutral"/>
-        <bindingRedirect oldVersion="0.0.0.0-6.26.0.0" newVersion="6.26.0.0"/>
+        <assemblyIdentity name="Microsoft.IdentityModel.Tokens" publicKeyToken="31bf3856ad364e35" culture="neutral" />
+        <bindingRedirect oldVersion="0.0.0.0-6.26.0.0" newVersion="6.26.0.0" />
       </dependentAssembly>
       <dependentAssembly>
-        <assemblyIdentity name="Microsoft.IdentityModel.Logging" publicKeyToken="31bf3856ad364e35" culture="neutral"/>
-        <bindingRedirect oldVersion="0.0.0.0-6.26.0.0" newVersion="6.26.0.0"/>
+        <assemblyIdentity name="Microsoft.IdentityModel.Logging" publicKeyToken="31bf3856ad364e35" culture="neutral" />
+        <bindingRedirect oldVersion="0.0.0.0-6.26.0.0" newVersion="6.26.0.0" />
       </dependentAssembly>
       <dependentAssembly>
-        <assemblyIdentity name="System.Text.Encodings.Web" publicKeyToken="cc7b13ffcd2ddd51" culture="neutral"/>
-        <bindingRedirect oldVersion="0.0.0.0-4.0.5.1" newVersion="4.0.5.1"/>
+        <assemblyIdentity name="System.Text.Encodings.Web" publicKeyToken="cc7b13ffcd2ddd51" culture="neutral" />
+        <bindingRedirect oldVersion="0.0.0.0-4.0.5.1" newVersion="4.0.5.1" />
       </dependentAssembly>
     </assemblyBinding>
   </runtime>

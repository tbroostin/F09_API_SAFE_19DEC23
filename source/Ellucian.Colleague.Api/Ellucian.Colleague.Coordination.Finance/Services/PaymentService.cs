﻿// Copyright 2012-2018 Ellucian Company L.P. and its affiliates.
using System.Linq;
using Ellucian.Colleague.Domain.Finance.Repositories;
using Ellucian.Colleague.Domain.Repositories;
using Ellucian.Web.Adapters;
using Ellucian.Web.Dependency;
using Ellucian.Web.Security;
using slf4net;
using System;

namespace Ellucian.Colleague.Coordination.Finance.Services
{
    [RegisterType]
    public class PaymentService : FinanceCoordinationService, IPaymentService
    {
        private readonly IPaymentRepository _paymentRepository;
        private readonly IAccountDueRepository _accountRepository;

        public PaymentService(IAdapterRegistry adapterRegistry, IPaymentRepository paymentRepository, IAccountDueRepository accountRepository,
            ICurrentUserFactory currentUserFactory, IRoleRepository roleRepository, ILogger logger)
            : base(adapterRegistry, currentUserFactory, roleRepository, logger)
        {
            _paymentRepository = paymentRepository;
            _accountRepository = accountRepository;
        }

        public Ellucian.Colleague.Dtos.Finance.Payments.PaymentConfirmation GetPaymentConfirmation(string distribution, string paymentMethod, string amountToPay)
        {
            var paymentConfirmationEntity = _paymentRepository.GetConfirmation(distribution, paymentMethod, amountToPay);

            var adapter = _adapterRegistry.GetAdapter<Ellucian.Colleague.Domain.Finance.Entities.Payments.PaymentConfirmation, Ellucian.Colleague.Dtos.Finance.Payments.PaymentConfirmation>();

            var paymentConfirmationDto = adapter.MapToType(paymentConfirmationEntity);

            return paymentConfirmationDto;
        }

        private void CheckPayOwnAccountPermission(string personId)
        {
            var proxySubject = CurrentUser.ProxySubjects.FirstOrDefault();
            if (!CurrentUser.IsPerson(personId) && !HasProxyAccessForPerson(personId))
            {
                logger.Error(CurrentUser.PersonId + " attempted to pay on account " + personId);
                throw new PermissionsException();
            }
        }

        public Ellucian.Colleague.Dtos.Finance.Payments.PaymentProvider PostPaymentProvider(Ellucian.Colleague.Dtos.Finance.Payments.Payment paymentDetails)
        {
            CheckPayOwnAccountPermission(paymentDetails.PersonId);
            var paymentAdapter = _adapterRegistry.GetAdapter<Ellucian.Colleague.Dtos.Finance.Payments.Payment, Ellucian.Colleague.Domain.Finance.Entities.Payments.Payment>();

            var paymentEntity = paymentAdapter.MapToType(paymentDetails);

            var paymentConfirmationEntity = _paymentRepository.StartPaymentProvider(paymentEntity);

            var paymentProviderAdapter = _adapterRegistry.GetAdapter<Ellucian.Colleague.Domain.Finance.Entities.Payments.PaymentProvider, Ellucian.Colleague.Dtos.Finance.Payments.PaymentProvider>();

            var paymentProviderDto = paymentProviderAdapter.MapToType(paymentConfirmationEntity);

            return paymentProviderDto;
        }

        /// <summary>
        /// Retrieves payment receipt information for specified transaction id or 
        /// cash receipt id
        /// </summary>
        /// <param name="transactionId">transaction id of the payment to retrieve</param>
        /// <param name="cashReceiptId">cash receipt id of the payment to retrieve</param>
        /// <returns>Payment receipt DTO</returns>
        public Ellucian.Colleague.Dtos.Finance.Payments.PaymentReceipt GetPaymentReceipt(string transactionId, string cashReceiptId)
        {
            var paymentReceiptEntity = _paymentRepository.GetCashReceipt(transactionId, cashReceiptId);

            //Check whether the current user has access to the receipt information
            if(paymentReceiptEntity != null)
            {
                //Get personId(account holder id) if this is an ar or deposit payment, get payerId if it is a non-AR payment
                string personId = paymentReceiptEntity.Payments.Any() ? paymentReceiptEntity.Payments.First().PersonId :
                    paymentReceiptEntity.Deposits.Any() ? paymentReceiptEntity.Deposits.First().PersonId :
                    paymentReceiptEntity.OtherItems.Any() ? paymentReceiptEntity.ReceiptPayerId : null;

                if (!string.IsNullOrEmpty(personId))
                {
                    CheckAccountPermission(personId);
                }
<<<<<<< HEAD
                //else
                //{
                //    logger.Info("Could not retrieve the receipt with the specified information");
                //    throw new InvalidOperationException();
                //}             
                //F09
                else if(!System.Text.RegularExpressions.Regex.IsMatch(paymentReceiptEntity.ErrorMessage ??"", @"(?:^[Ff]09|Updated.*payment.*source)",System.Text.RegularExpressions.RegexOptions.IgnoreCase))
=======
                else if(paymentReceiptEntity.ErrorMessage == "Your payment has been canceled.")
                {
                    logger.Info("Your payment has been cancelled.");
                    throw new InvalidOperationException("Your payment has been canceled.");
                }
                else
>>>>>>> 82d2bf70
                {
                    logger.Info("Could not retrieve the receipt with the specified information");
                    throw new InvalidOperationException();
                }             
                //end F09
            }
            var adapter = _adapterRegistry.GetAdapter<Ellucian.Colleague.Domain.Finance.Entities.Payments.PaymentReceipt, Ellucian.Colleague.Dtos.Finance.Payments.PaymentReceipt>();

            var paymentReceiptDto = adapter.MapToType(paymentReceiptEntity);

            return paymentReceiptDto;
        }

        public Ellucian.Colleague.Dtos.Finance.Payments.ElectronicCheckProcessingResult PostProcessElectronicCheck(Ellucian.Colleague.Dtos.Finance.Payments.Payment paymentDetails)
        {
            CheckPayOwnAccountPermission(paymentDetails.PersonId);
            var paymentAdapter = _adapterRegistry.GetAdapter<Ellucian.Colleague.Dtos.Finance.Payments.Payment, Ellucian.Colleague.Domain.Finance.Entities.Payments.Payment>();

            var paymentEntity = paymentAdapter.MapToType(paymentDetails);

            var checkProcessingResultEntity = _accountRepository.ProcessCheck(paymentEntity);

            var adapter = _adapterRegistry.GetAdapter<Ellucian.Colleague.Domain.Finance.Entities.Payments.ElectronicCheckProcessingResult, Ellucian.Colleague.Dtos.Finance.Payments.ElectronicCheckProcessingResult>();

            var checkProcessingResultDto = adapter.MapToType(checkProcessingResultEntity);

            return checkProcessingResultDto;
        }

        public Ellucian.Colleague.Dtos.Finance.Payments.ElectronicCheckPayer GetCheckPayerInformation(string personId)
        {
            CheckPayOwnAccountPermission(personId);
            var checkPayerInformationEntity = _accountRepository.GetCheckPayerInformation(personId);

            var adapter = _adapterRegistry.GetAdapter<Ellucian.Colleague.Domain.Finance.Entities.Payments.ElectronicCheckPayer, Ellucian.Colleague.Dtos.Finance.Payments.ElectronicCheckPayer>();

            var checkPayerInformationDto = adapter.MapToType(checkPayerInformationEntity);

            return checkPayerInformationDto;
        }
    }
}<|MERGE_RESOLUTION|>--- conflicted
+++ resolved
@@ -84,7 +84,6 @@
                 {
                     CheckAccountPermission(personId);
                 }
-<<<<<<< HEAD
                 //else
                 //{
                 //    logger.Info("Could not retrieve the receipt with the specified information");
@@ -92,14 +91,6 @@
                 //}             
                 //F09
                 else if(!System.Text.RegularExpressions.Regex.IsMatch(paymentReceiptEntity.ErrorMessage ??"", @"(?:^[Ff]09|Updated.*payment.*source)",System.Text.RegularExpressions.RegexOptions.IgnoreCase))
-=======
-                else if(paymentReceiptEntity.ErrorMessage == "Your payment has been canceled.")
-                {
-                    logger.Info("Your payment has been cancelled.");
-                    throw new InvalidOperationException("Your payment has been canceled.");
-                }
-                else
->>>>>>> 82d2bf70
                 {
                     logger.Info("Could not retrieve the receipt with the specified information");
                     throw new InvalidOperationException();

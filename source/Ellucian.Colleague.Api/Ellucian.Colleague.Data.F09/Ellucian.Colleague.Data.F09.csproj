--- conflicted
+++ resolved
@@ -74,11 +74,8 @@
   <ItemGroup>
     <Compile Include="Properties\AssemblyInfo.cs" />
     <Compile Include="Repositories\F09AdminTrackingSheetRepository.cs" />
-<<<<<<< HEAD
-=======
     <Compile Include="Repositories\F09KaGradingRepository.cs" />
     <Compile Include="Repositories\F09KaSelectRespository.cs" />
->>>>>>> f5da8f59
     <Compile Include="Repositories\F09SsnRepository.cs" />
     <Compile Include="Repositories\GetActiveRestrictionsRepository.cs" />
     <Compile Include="Repositories\GetF09StuTrackingSheetRepository.cs" />
@@ -87,12 +84,9 @@
     <Compile Include="Repositories\UpdateStudentRestrictionRepository.cs" />
     <Compile Include="Transactions\ctxF09AdminTrackingSheet.cs" />
     <Compile Include="Transactions\ctxF09Directories.cs" />
-<<<<<<< HEAD
     <Compile Include="Transactions\ctxF09PdfTrackingSheet.cs" />
-=======
     <Compile Include="Transactions\ctxF09KaGrading.cs" />
     <Compile Include="Transactions\ctxF09KaSelect.cs" />
->>>>>>> f5da8f59
     <Compile Include="Transactions\ctxF09Ssn.cs" />
     <Compile Include="Transactions\CtxF09StuTrackingSheet.cs" />
     <Compile Include="Transactions\ctxGetActiveRestrictions.cs" />

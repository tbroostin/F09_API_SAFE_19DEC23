--- conflicted
+++ resolved
@@ -15,13 +15,8 @@
         <bindingRedirect oldVersion="0.0.0.0-4.0.0.0" newVersion="4.0.0.0" />
       </dependentAssembly>
       <dependentAssembly>
-<<<<<<< HEAD
-        <assemblyIdentity name="System.Runtime.Serialization" publicKeyToken="b77a5c561934e089" culture="neutral" />
-        <bindingRedirect oldVersion="0.0.0.0-4.0.0.0" newVersion="4.0.0.0" />
-=======
         <assemblyIdentity name="Serilog.Sinks.File" publicKeyToken="24c2f752a8e58a10" culture="neutral" />
         <bindingRedirect oldVersion="0.0.0.0-2.0.0.0" newVersion="2.0.0.0" />
->>>>>>> ef3613e6
       </dependentAssembly>
     </assemblyBinding>
   </runtime>

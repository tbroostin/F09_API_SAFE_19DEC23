--- conflicted
+++ resolved
@@ -43,11 +43,7 @@
   <ItemGroup>
     <Compile Include="F09AdminTrackingSheetDto.cs" />
     <Compile Include="F09AdminTrackingSheetResponseDto.cs" />
-<<<<<<< HEAD
-    <Compile Include="F09SsnRequestDto.cs" />
-    <Compile Include="F09SsnResponseDto.cs" />
     <Compile Include="PdfStudentTrackingSheetDto.cs" />
-=======
     <Compile Include="F09KaGradingDto.cs" />
     <Compile Include="F09KaSelectRequestDto.cs" />
     <Compile Include="F09KaSelectResponseDto.cs" />
@@ -55,7 +51,6 @@
     <Compile Include="F09SsnResponseDto.cs" />
     <Compile Include="KaSelectSTCDto.cs" />
     <Compile Include="KaSelectTermsDto.cs" />
->>>>>>> f5da8f59
     <Compile Include="StudentAlumniDirectoriesDto.cs" />
     <Compile Include="GetActiveRestrictionsResponseDto.cs" />
     <Compile Include="GetF09StuTrackingSheetResponseDto.cs" />

﻿<?xml version="1.0" encoding="utf-8"?>
<Project ToolsVersion="14.0" DefaultTargets="Build" xmlns="http://schemas.microsoft.com/developer/msbuild/2003">
  <Import Project="$(MSBuildExtensionsPath)\$(MSBuildToolsVersion)\Microsoft.Common.props" Condition="Exists('$(MSBuildExtensionsPath)\$(MSBuildToolsVersion)\Microsoft.Common.props')" />
  <PropertyGroup>
    <Configuration Condition=" '$(Configuration)' == '' ">Debug</Configuration>
    <Platform Condition=" '$(Platform)' == '' ">AnyCPU</Platform>
    <ProjectGuid>{600AEC4B-3539-4A67-9C6D-A6D7A1FFE23A}</ProjectGuid>
    <OutputType>Library</OutputType>
    <AppDesignerFolder>Properties</AppDesignerFolder>
    <RootNamespace>Ellucian.Colleague.Dtos.F09</RootNamespace>
    <AssemblyName>Ellucian.Colleague.Dtos.F09</AssemblyName>
    <TargetFrameworkVersion>v4.5.1</TargetFrameworkVersion>
    <FileAlignment>512</FileAlignment>
    <TargetFrameworkProfile />
  </PropertyGroup>
  <PropertyGroup Condition=" '$(Configuration)|$(Platform)' == 'Debug|AnyCPU' ">
    <DebugSymbols>true</DebugSymbols>
    <DebugType>full</DebugType>
    <Optimize>false</Optimize>
    <OutputPath>bin\Debug\</OutputPath>
    <DefineConstants>DEBUG;TRACE</DefineConstants>
    <ErrorReport>prompt</ErrorReport>
    <WarningLevel>4</WarningLevel>
  </PropertyGroup>
  <PropertyGroup Condition=" '$(Configuration)|$(Platform)' == 'Release|AnyCPU' ">
    <DebugType>pdbonly</DebugType>
    <Optimize>true</Optimize>
    <OutputPath>bin\Release\</OutputPath>
    <DefineConstants>TRACE</DefineConstants>
    <ErrorReport>prompt</ErrorReport>
    <WarningLevel>4</WarningLevel>
  </PropertyGroup>
  <ItemGroup>
    <Reference Include="System" />
    <Reference Include="System.Core" />
    <Reference Include="System.Xml.Linq" />
    <Reference Include="System.Data.DataSetExtensions" />
    <Reference Include="Microsoft.CSharp" />
    <Reference Include="System.Data" />
    <Reference Include="System.Net.Http" />
    <Reference Include="System.Xml" />
  </ItemGroup>
  <ItemGroup>
    <Compile Include="F09AdminTrackingSheetDto.cs" />
    <Compile Include="F09AdminTrackingSheetResponseDto.cs" />
<<<<<<< HEAD
    <Compile Include="PdfStudentTrackingSheetDto.cs" />
    <Compile Include="F09KaGradingDto.cs" />
    <Compile Include="F09KaSelectRequestDto.cs" />
    <Compile Include="F09KaSelectResponseDto.cs" />
    <Compile Include="F09SsnRequestDto.cs" />
    <Compile Include="F09SsnResponseDto.cs" />
    <Compile Include="KaSelectSTCDto.cs" />
    <Compile Include="KaSelectTermsDto.cs" />
=======
    <Compile Include="F09PaymentFormDto.cs" />
    <Compile Include="F09PaymentInvoiceDto.cs" />
    <Compile Include="F09SsnRequestDto.cs" />
    <Compile Include="F09SsnResponseDto.cs" />
    <Compile Include="F09TuitionPaymentPlanDto.cs" />
    <Compile Include="PdfStudentTrackingSheetDto.cs" />
>>>>>>> 9e3a3eb4
    <Compile Include="StudentAlumniDirectoriesDto.cs" />
    <Compile Include="GetActiveRestrictionsResponseDto.cs" />
    <Compile Include="GetF09StuTrackingSheetResponseDto.cs" />
    <Compile Include="Properties\AssemblyInfo.cs" />
    <Compile Include="ScholarshipApplicationStudentStatementDto.cs" />
    <Compile Include="ScholarshipApplicationSoftQDto.cs" />
    <Compile Include="ScholarshipApplicationAwardsDto.cs" />
    <Compile Include="ScholarshipApplicationRequestDto.cs" />
    <Compile Include="UpdateStudentRestrictionRequestDto.cs" />
    <Compile Include="ScholarshipApplicationResponseDto.cs" />
    <Compile Include="UpdateStudentRestrictionResponseDto.cs" />
  </ItemGroup>
  <Import Project="$(MSBuildToolsPath)\Microsoft.CSharp.targets" />
  <!-- To modify your build process, add your task inside one of the targets below and uncomment it. 
       Other similar extension points exist, see Microsoft.Common.targets.
  <Target Name="BeforeBuild">
  </Target>
  <Target Name="AfterBuild">
  </Target>
  -->
</Project><|MERGE_RESOLUTION|>--- conflicted
+++ resolved
@@ -43,23 +43,17 @@
   <ItemGroup>
     <Compile Include="F09AdminTrackingSheetDto.cs" />
     <Compile Include="F09AdminTrackingSheetResponseDto.cs" />
-<<<<<<< HEAD
-    <Compile Include="PdfStudentTrackingSheetDto.cs" />
     <Compile Include="F09KaGradingDto.cs" />
     <Compile Include="F09KaSelectRequestDto.cs" />
     <Compile Include="F09KaSelectResponseDto.cs" />
-    <Compile Include="F09SsnRequestDto.cs" />
-    <Compile Include="F09SsnResponseDto.cs" />
     <Compile Include="KaSelectSTCDto.cs" />
     <Compile Include="KaSelectTermsDto.cs" />
-=======
     <Compile Include="F09PaymentFormDto.cs" />
     <Compile Include="F09PaymentInvoiceDto.cs" />
     <Compile Include="F09SsnRequestDto.cs" />
     <Compile Include="F09SsnResponseDto.cs" />
     <Compile Include="F09TuitionPaymentPlanDto.cs" />
     <Compile Include="PdfStudentTrackingSheetDto.cs" />
->>>>>>> 9e3a3eb4
     <Compile Include="StudentAlumniDirectoriesDto.cs" />
     <Compile Include="GetActiveRestrictionsResponseDto.cs" />
     <Compile Include="GetF09StuTrackingSheetResponseDto.cs" />

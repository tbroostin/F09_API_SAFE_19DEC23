﻿<?xml version="1.0" encoding="utf-8"?>
<configuration>
  <runtime>
    <assemblyBinding xmlns="urn:schemas-microsoft-com:asm.v1">
      <dependentAssembly>
        <assemblyIdentity name="Newtonsoft.Json" publicKeyToken="30ad4fe6b2a6aeed" culture="neutral" />
<<<<<<< HEAD
        <bindingRedirect oldVersion="0.0.0.0-12.0.0.0" newVersion="12.0.0.0" />
      </dependentAssembly>
      <dependentAssembly>
        <assemblyIdentity name="System" publicKeyToken="b77a5c561934e089" culture="neutral" />
        <bindingRedirect oldVersion="0.0.0.0-4.0.0.0" newVersion="4.0.0.0" />
      </dependentAssembly>
      <dependentAssembly>
        <assemblyIdentity name="System.IdentityModel.Tokens.Jwt" publicKeyToken="31bf3856ad364e35" culture="neutral" />
        <bindingRedirect oldVersion="0.0.0.0-4.0.0.0" newVersion="4.0.0.0" />
=======
        <bindingRedirect oldVersion="0.0.0.0-13.0.0.0" newVersion="13.0.0.0" />
>>>>>>> ef3613e6
      </dependentAssembly>
    </assemblyBinding>
  </runtime>
<startup><supportedRuntime version="v4.0" sku=".NETFramework,Version=v4.7.2" /></startup></configuration><|MERGE_RESOLUTION|>--- conflicted
+++ resolved
@@ -4,19 +4,7 @@
     <assemblyBinding xmlns="urn:schemas-microsoft-com:asm.v1">
       <dependentAssembly>
         <assemblyIdentity name="Newtonsoft.Json" publicKeyToken="30ad4fe6b2a6aeed" culture="neutral" />
-<<<<<<< HEAD
-        <bindingRedirect oldVersion="0.0.0.0-12.0.0.0" newVersion="12.0.0.0" />
-      </dependentAssembly>
-      <dependentAssembly>
-        <assemblyIdentity name="System" publicKeyToken="b77a5c561934e089" culture="neutral" />
-        <bindingRedirect oldVersion="0.0.0.0-4.0.0.0" newVersion="4.0.0.0" />
-      </dependentAssembly>
-      <dependentAssembly>
-        <assemblyIdentity name="System.IdentityModel.Tokens.Jwt" publicKeyToken="31bf3856ad364e35" culture="neutral" />
-        <bindingRedirect oldVersion="0.0.0.0-4.0.0.0" newVersion="4.0.0.0" />
-=======
         <bindingRedirect oldVersion="0.0.0.0-13.0.0.0" newVersion="13.0.0.0" />
->>>>>>> ef3613e6
       </dependentAssembly>
     </assemblyBinding>
   </runtime>
